--- conflicted
+++ resolved
@@ -46,11 +46,7 @@
     'to_graph',
     # Overloaded operators
     'operators',
-<<<<<<< HEAD
-    # Special functions and directives
-=======
     # Python language "extensions"
->>>>>>> 4fdb7cc4
     'set_element_type',
     'set_loop_options',
     'stack',
