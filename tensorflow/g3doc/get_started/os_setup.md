# Download and Setup

You can install TensorFlow either from our provided binary packages or from the
github source.

## Requirements

The TensorFlow Python API supports Python 2.7 and Python 3.3+.

The GPU version (Linux & Mac OS X only) works best with Cuda Toolkit 7.5 and
<<<<<<< HEAD
cuDNN v4.  other versions are supported (Cuda toolkit >= 7.0 and
cuDNN 6.5(v2), 7.0(v3), v5) only when installing from sources.
Please see [Cuda installation](#optional-install-cuda-gpus-on-linux)
for details.
=======
cuDNN v4. other versions are supported (Cuda toolkit >= 7.0 and cuDNN 6.5(v2),
7.0(v3), v5) only when installing from sources. Please see [Cuda installation]
(#optional-install-cuda-gpus-on-linux) for details.
>>>>>>> 79a0bc82

## Overview

We support different ways to install TensorFlow:

*  [Pip install](#pip-installation): Install TensorFlow on your machine, possibly
   upgrading previously installed Python packages.  May impact existing
   Python programs on your machine.
*  [Virtualenv install](#virtualenv-installation): Install TensorFlow in its own
   directory, not impacting any existing Python programs on your machine.
*  [Anaconda install](#anaconda-installation): Install TensorFlow in its own
   environment for those running the Anaconda Python distribution.  Does not
   impact existing Python programs on your machine.
*  [Docker install](#docker-installation): Run TensorFlow in a Docker container
   isolated from all other programs on your machine.
*  [Installing from sources](#installing-from-sources): Install TensorFlow by
   building a pip wheel that you then install using pip.

If you are familiar with Pip, Virtualenv, Anaconda, or Docker, please feel free to adapt
the instructions to your particular needs.  The names of the pip and Docker
images are listed in the corresponding installation sections.

If you encounter installation errors, see
[common problems](#common-problems) for some solutions.

## Pip Installation

[Pip](https://en.wikipedia.org/wiki/Pip_(package_manager)) is a package
management system used to install and manage software packages written in
Python.

The packages that will be installed or upgraded during the pip install are listed in the
[REQUIRED_PACKAGES section of setup.py](https://github.com/tensorflow/tensorflow/blob/master/tensorflow/tools/pip_package/setup.py).

Install pip (or pip3 for python3) if it is not already installed:

```bash
# Ubuntu/Linux 64-bit
$ sudo apt-get install python-pip python-dev

# Mac OS X
$ sudo easy_install pip
$ sudo easy_install --upgrade six
```

Then, select the correct binary to install:

```bash
# Ubuntu/Linux 64-bit, CPU only, Python 2.7
$ export TF_BINARY_URL=https://storage.googleapis.com/tensorflow/linux/cpu/tensorflow-0.10.0rc0-cp27-none-linux_x86_64.whl

# Ubuntu/Linux 64-bit, GPU enabled, Python 2.7
# Requires CUDA toolkit 7.5 and CuDNN v4. For other versions, see "Install from sources" below.
$ export TF_BINARY_URL=https://storage.googleapis.com/tensorflow/linux/gpu/tensorflow-0.10.0rc0-cp27-none-linux_x86_64.whl

# Mac OS X, CPU only, Python 2.7:
$ export TF_BINARY_URL=https://storage.googleapis.com/tensorflow/mac/cpu/tensorflow-0.10.0rc0-py2-none-any.whl

# Mac OS X, GPU enabled, Python 2.7:
$ export TF_BINARY_URL=https://storage.googleapis.com/tensorflow/mac/gpu/tensorflow-0.10.0rc0-py2-none-any.whl

# Ubuntu/Linux 64-bit, CPU only, Python 3.4
$ export TF_BINARY_URL=https://storage.googleapis.com/tensorflow/linux/cpu/tensorflow-0.10.0rc0-cp34-cp34m-linux_x86_64.whl

# Ubuntu/Linux 64-bit, GPU enabled, Python 3.4
# Requires CUDA toolkit 7.5 and CuDNN v4. For other versions, see "Install from sources" below.
$ export TF_BINARY_URL=https://storage.googleapis.com/tensorflow/linux/gpu/tensorflow-0.10.0rc0-cp34-cp34m-linux_x86_64.whl

# Ubuntu/Linux 64-bit, CPU only, Python 3.5
$ export TF_BINARY_URL=https://storage.googleapis.com/tensorflow/linux/cpu/tensorflow-0.10.0rc0-cp35-cp35m-linux_x86_64.whl

# Ubuntu/Linux 64-bit, GPU enabled, Python 3.5
# Requires CUDA toolkit 7.5 and CuDNN v4. For other versions, see "Install from sources" below.
$ export TF_BINARY_URL=https://storage.googleapis.com/tensorflow/linux/gpu/tensorflow-0.10.0rc0-cp35-cp35m-linux_x86_64.whl

# Mac OS X, CPU only, Python 3.4 or 3.5:
$ export TF_BINARY_URL=https://storage.googleapis.com/tensorflow/mac/cpu/tensorflow-0.10.0rc0-py3-none-any.whl

# Mac OS X, GPU enabled, Python 3.4 or 3.5:
$ export TF_BINARY_URL=https://storage.googleapis.com/tensorflow/mac/gpu/tensorflow-0.10.0rc0-py3-none-any.whl
```

Install TensorFlow:

```bash
# Python 2
$ sudo pip install --upgrade $TF_BINARY_URL

# Python 3
$ sudo pip3 install --upgrade $TF_BINARY_URL
```

NOTE: If you are upgrading from a previous installation of TensorFlow < 0.7.1,
you should uninstall the previous TensorFlow *and protobuf* using `pip
uninstall` first to make sure you get a clean installation of the updated
protobuf dependency.


You can now [test your installation](#test-the-tensorflow-installation).

## Virtualenv installation

[Virtualenv](http://docs.python-guide.org/en/latest/dev/virtualenvs/) is a tool
to keep the dependencies required by different Python projects in separate
places.  The Virtualenv installation of TensorFlow will not override
pre-existing version of the Python packages needed by TensorFlow.

With [Virtualenv](https://pypi.python.org/pypi/virtualenv) the installation is
as follows:

*  Install pip and Virtualenv.
*  Create a Virtualenv environment.
*  Activate the Virtualenv environment and install TensorFlow in it.
*  After the install you will activate the Virtualenv environment each time you
   want to use TensorFlow.

Install pip and Virtualenv:

```bash
# Ubuntu/Linux 64-bit
$ sudo apt-get install python-pip python-dev python-virtualenv

# Mac OS X
$ sudo easy_install pip
$ sudo pip install --upgrade virtualenv
```

Create a Virtualenv environment in the directory `~/tensorflow`:

```bash
$ virtualenv --system-site-packages ~/tensorflow
```

Activate the environment:

```bash
$ source ~/tensorflow/bin/activate  # If using bash
$ source ~/tensorflow/bin/activate.csh  # If using csh
(tensorflow)$  # Your prompt should change
```

Now, install TensorFlow just as you would for a regular Pip installation. First select the correct binary to install:

```bash
# Ubuntu/Linux 64-bit, CPU only, Python 2.7
(tensorflow)$ export TF_BINARY_URL=https://storage.googleapis.com/tensorflow/linux/cpu/tensorflow-0.10.0rc0-cp27-none-linux_x86_64.whl

# Ubuntu/Linux 64-bit, GPU enabled, Python 2.7
# Requires CUDA toolkit 7.5 and CuDNN v4. For other versions, see "Install from sources" below.
(tensorflow)$ export TF_BINARY_URL=https://storage.googleapis.com/tensorflow/linux/gpu/tensorflow-0.10.0rc0-cp27-none-linux_x86_64.whl

# Mac OS X, CPU only, Python 2.7:
(tensorflow)$ export TF_BINARY_URL=https://storage.googleapis.com/tensorflow/mac/cpu/tensorflow-0.10.0rc0-py2-none-any.whl

# Mac OS X, GPU enabled, Python 2.7:
(tensorflow)$ export TF_BINARY_URL=https://storage.googleapis.com/tensorflow/mac/gpu/tensorflow-0.10.0rc0-py2-none-any.whl

# Ubuntu/Linux 64-bit, CPU only, Python 3.4
(tensorflow)$ export TF_BINARY_URL=https://storage.googleapis.com/tensorflow/linux/cpu/tensorflow-0.10.0rc0-cp34-cp34m-linux_x86_64.whl

# Ubuntu/Linux 64-bit, GPU enabled, Python 3.4
# Requires CUDA toolkit 7.5 and CuDNN v4. For other versions, see "Install from sources" below.
(tensorflow)$ export TF_BINARY_URL=https://storage.googleapis.com/tensorflow/linux/gpu/tensorflow-0.10.0rc0-cp34-cp34m-linux_x86_64.whl

# Ubuntu/Linux 64-bit, CPU only, Python 3.5
(tensorflow)$ export TF_BINARY_URL=https://storage.googleapis.com/tensorflow/linux/cpu/tensorflow-0.10.0rc0-cp35-cp35m-linux_x86_64.whl

# Ubuntu/Linux 64-bit, GPU enabled, Python 3.5
# Requires CUDA toolkit 7.5 and CuDNN v4. For other versions, see "Install from sources" below.
(tensorflow)$ export TF_BINARY_URL=https://storage.googleapis.com/tensorflow/linux/gpu/tensorflow-0.10.0rc0-cp35-cp35m-linux_x86_64.whl

# Mac OS X, CPU only, Python 3.4 or 3.5:
(tensorflow)$ export TF_BINARY_URL=https://storage.googleapis.com/tensorflow/mac/cpu/tensorflow-0.10.0rc0-py3-none-any.whl

# Mac OS X, GPU enabled, Python 3.4 or 3.5:
(tensorflow)$ export TF_BINARY_URL=https://storage.googleapis.com/tensorflow/mac/gpu/tensorflow-0.10.0rc0-py3-none-any.whl
```

Finally install TensorFlow:

```bash
# Python 2
(tensorflow)$ pip install --upgrade $TF_BINARY_URL

# Python 3
(tensorflow)$ pip3 install --upgrade $TF_BINARY_URL
```

With the Virtualenv environment activated, you can now
[test your installation](#test-the-tensorflow-installation).

When you are done using TensorFlow, deactivate the environment.

```bash
(tensorflow)$ deactivate

$  # Your prompt should change back
```

To use TensorFlow later you will have to activate the Virtualenv environment again:

```bash
$ source ~/tensorflow/bin/activate  # If using bash.
$ source ~/tensorflow/bin/activate.csh  # If using csh.
(tensorflow)$  # Your prompt should change.
# Run Python programs that use TensorFlow.
...
# When you are done using TensorFlow, deactivate the environment.
(tensorflow)$ deactivate
```

## Anaconda installation

[Anaconda](https://www.continuum.io/why-anaconda) is a Python distribution that
includes a large number of standard numeric and scientific computing packages.
Anaconda uses a package manager called ["conda"](http://conda.pydata.org) that has its own
[environment system](http://conda.pydata.org/docs/using/envs.html) similar to Virtualenv.

As with Virtualenv, conda environments keep the dependencies required by
different Python projects in separate places.  The Anaconda environment
installation of TensorFlow will not override pre-existing version of the Python
packages needed by TensorFlow.

*  Install Anaconda.
*  Create a conda environment.
*  Activate the conda environment and install TensorFlow in it.
*  After the install you will activate the conda environment each time you
   want to use TensorFlow.
*  Optionally install ipython and other packages into the conda environment 

Install Anaconda:

Follow the instructions on the [Anaconda download site](https://www.continuum.io/downloads).

Create a conda environment called `tensorflow`:

```bash
# Python 2.7
$ conda create -n tensorflow python=2.7

# Python 3.4
$ conda create -n tensorflow python=3.4

# Python 3.5
$ conda create -n tensorflow python=3.5
```

Activate the environment and use conda or pip to install TensorFlow inside it.


### Using conda

A community maintained conda package is available [from conda-forge](https://github.com/conda-forge/tensorflow-feedstock).

Only the CPU version of TensorFlow is available at the moment and can be installed in the conda environment for Python 2 or Python 3.

```bash
$ source activate tensorflow
(tensorflow)$  # Your prompt should change

# Linux/Mac OS X, Python 2.7/3.4/3.5, CPU only:
(tensorflow)$ conda install -c conda-forge tensorflow
```

### Using pip

If using pip make sure to use the `--ignore-installed` flag to prevent errors about `easy_install`.

```bash
$ source activate tensorflow
(tensorflow)$  # Your prompt should change
```

Now, install TensorFlow just as you would for a regular Pip installation. First select the correct binary to install:

```bash
# Ubuntu/Linux 64-bit, CPU only, Python 2.7
(tensorflow)$ export TF_BINARY_URL=https://storage.googleapis.com/tensorflow/linux/cpu/tensorflow-0.10.0rc0-cp27-none-linux_x86_64.whl

# Ubuntu/Linux 64-bit, GPU enabled, Python 2.7
# Requires CUDA toolkit 7.5 and CuDNN v4. For other versions, see "Install from sources" below.
(tensorflow)$ export TF_BINARY_URL=https://storage.googleapis.com/tensorflow/linux/gpu/tensorflow-0.10.0rc0-cp27-none-linux_x86_64.whl

# Mac OS X, CPU only, Python 2.7:
(tensorflow)$ export TF_BINARY_URL=https://storage.googleapis.com/tensorflow/mac/cpu/tensorflow-0.10.0rc0-py2-none-any.whl

# Mac OS X, GPU enabled, Python 2.7:
(tensorflow)$ export TF_BINARY_URL=https://storage.googleapis.com/tensorflow/mac/gpu/tensorflow-0.10.0rc0-py2-none-any.whl

# Ubuntu/Linux 64-bit, CPU only, Python 3.4
(tensorflow)$ export TF_BINARY_URL=https://storage.googleapis.com/tensorflow/linux/cpu/tensorflow-0.10.0rc0-cp34-cp34m-linux_x86_64.whl

# Ubuntu/Linux 64-bit, GPU enabled, Python 3.4
# Requires CUDA toolkit 7.5 and CuDNN v4. For other versions, see "Install from sources" below.
(tensorflow)$ export TF_BINARY_URL=https://storage.googleapis.com/tensorflow/linux/gpu/tensorflow-0.10.0rc0-cp34-cp34m-linux_x86_64.whl

# Ubuntu/Linux 64-bit, CPU only, Python 3.5
(tensorflow)$ export TF_BINARY_URL=https://storage.googleapis.com/tensorflow/linux/cpu/tensorflow-0.10.0rc0-cp35-cp35m-linux_x86_64.whl

# Ubuntu/Linux 64-bit, GPU enabled, Python 3.5
# Requires CUDA toolkit 7.5 and CuDNN v4. For other versions, see "Install from sources" below.
(tensorflow)$ export TF_BINARY_URL=https://storage.googleapis.com/tensorflow/linux/gpu/tensorflow-0.10.0rc0-cp35-cp35m-linux_x86_64.whl

# Mac OS X, CPU only, Python 3.4 or 3.5:
(tensorflow)$ export TF_BINARY_URL=https://storage.googleapis.com/tensorflow/mac/cpu/tensorflow-0.10.0rc0-py3-none-any.whl

# Mac OS X, GPU enabled, Python 3.4 or 3.5:
(tensorflow)$ export TF_BINARY_URL=https://storage.googleapis.com/tensorflow/mac/gpu/tensorflow-0.10.0rc0-py3-none-any.whl
```

Finally install TensorFlow:

```bash
# Python 2
(tensorflow)$ pip install --ignore-installed --upgrade $TF_BINARY_URL

# Python 3
(tensorflow)$ pip3 install --ignore-installed --upgrade $TF_BINARY_URL
```

### Usage

With the conda environment activated, you can now
[test your installation](#test-the-tensorflow-installation).

When you are done using TensorFlow, deactivate the environment.

```bash
(tensorflow)$ source deactivate

$  # Your prompt should change back
```

To use TensorFlow later you will have to activate the conda environment again:

```bash
$ source activate tensorflow
(tensorflow)$  # Your prompt should change.
# Run Python programs that use TensorFlow.
...
# When you are done using TensorFlow, deactivate the environment.
(tensorflow)$ source deactivate
```

### Install IPython

To use tensorflow with IPython it may be necessary to install IPython into the tensorflow environment: 

```bash
$ source activate tensorflow
(tensorflow)$ conda install ipython
```

Similarly, other Python packages like pandas may need to get installed into the tensorflow environment
before they can be used together with tensorflow.  


## Docker installation

[Docker](http://docker.com/) is a system to build self contained versions of a
Linux operating system running on your machine.  When you install and run
TensorFlow via Docker it completely isolates the installation from pre-existing
packages on your machine.

We provide 4 Docker images:

* `gcr.io/tensorflow/tensorflow`: TensorFlow CPU binary image.
* `gcr.io/tensorflow/tensorflow:latest-devel`: CPU Binary image plus source
code.
* `gcr.io/tensorflow/tensorflow:latest-gpu`: TensorFlow GPU binary image.
* `gcr.io/tensorflow/tensorflow:latest-devel-gpu`: GPU Binary image plus source
code.

We also have tags with `latest` replaced by a released version (e.g., `0.10.0rc0-gpu`).

With Docker the installation is as follows:

*  Install Docker on your machine.
*  Create a [Docker
group](http://docs.docker.com/engine/installation/ubuntulinux/#create-a-docker-group)
to allow launching containers without `sudo`.
*  Launch a Docker container with the TensorFlow image.  The image
   gets downloaded automatically on first launch.

See [installing Docker](http://docs.docker.com/engine/installation/) for instructions
on installing Docker on your machine.

After Docker is installed, launch a Docker container with the TensorFlow binary
image as follows.

```bash
$ docker run -it -p 8888:8888 gcr.io/tensorflow/tensorflow
```

The option `-p 8888:8888` is used to publish the Docker container᾿s internal port to the host machine, in this case to ensure Jupyter notebook connection.

The format of the port mapping is `hostPort:containerPort`. You can specify any valid port number for the host port but have to use `8888` for the container port portion.

If you're using a container with GPU support, some additional flags must be passed to expose the GPU device to the container.

For NVidia GPU support install latest NVidia drivers and
[nvidia-docker](https://github.com/NVIDIA/nvidia-docker).
Run with

```bash
$ nvidia-docker run -it -p 8888:8888 gcr.io/tensorflow/tensorflow:latest-gpu
```

If you have a problem running `nvidia-docker`, then using the default config, we include a
[script](https://github.com/tensorflow/tensorflow/blob/master/tensorflow/tools/docker/docker_run_gpu.sh)
in the repo with these flags, so the command-line would look like

```bash
$ path/to/repo/tensorflow/tools/docker/docker_run_gpu.sh -p 8888:8888 gcr.io/tensorflow/tensorflow:latest-gpu
```

For more details see [TensorFlow docker readme](https://github.com/tensorflow/tensorflow/tree/master/tensorflow/tools/docker).

You can now [test your installation](#test-the-tensorflow-installation) within the Docker container.

## Test the TensorFlow installation

### (Optional, Linux) Enable GPU Support

If you installed the GPU version of TensorFlow, you must also install the Cuda
Toolkit 7.5 and cuDNN v4.  Please see [Cuda installation](#optional-install-cuda-gpus-on-linux).

You also need to set the `LD_LIBRARY_PATH` and `CUDA_HOME` environment
variables.  Consider adding the commands below to your `~/.bash_profile`.  These
assume your CUDA installation is in `/usr/local/cuda`:

```bash
export LD_LIBRARY_PATH="$LD_LIBRARY_PATH:/usr/local/cuda/lib64:/usr/local/cuda/extras/CUPTI/lib64"
export CUDA_HOME=/usr/local/cuda
```

### Run TensorFlow from the Command Line

See [common problems](#common-problems) if an error happens.

Open a terminal and type the following:

```bash
$ python
...
>>> import tensorflow as tf
>>> hello = tf.constant('Hello, TensorFlow!')
>>> sess = tf.Session()
>>> print(sess.run(hello))
Hello, TensorFlow!
>>> a = tf.constant(10)
>>> b = tf.constant(32)
>>> print(sess.run(a + b))
42
>>>
```

### Run a TensorFlow demo model

All TensorFlow packages, including the demo models, are installed in the Python library.
The exact location of the Python library depends on your system, but is usually one of:

```bash
/usr/local/lib/python2.7/dist-packages/tensorflow
/usr/local/lib/python2.7/site-packages/tensorflow
```

You can find out the directory with the following command (make sure to use the Python you installed TensorFlow to, for example, use `python3` instead of `python` if you installed for Python 3):

```bash
$ python -c 'import os; import inspect; import tensorflow; print(os.path.dirname(inspect.getfile(tensorflow)))'
```

The simple demo model for classifying handwritten digits from the MNIST dataset
is in the sub-directory `models/image/mnist/convolutional.py`.  You can run it from the command
line as follows (make sure to use the Python you installed TensorFlow with):

```bash
# Using 'python -m' to find the program in the python search path:
$ python -m tensorflow.models.image.mnist.convolutional
Extracting data/train-images-idx3-ubyte.gz
Extracting data/train-labels-idx1-ubyte.gz
Extracting data/t10k-images-idx3-ubyte.gz
Extracting data/t10k-labels-idx1-ubyte.gz
...etc...

# You can alternatively pass the path to the model program file to the python
# interpreter (make sure to use the python distribution you installed
# TensorFlow to, for example, .../python3.X/... for Python 3).
$ python /usr/local/lib/python2.7/dist-packages/tensorflow/models/image/mnist/convolutional.py
...
```

## Installing from sources

When installing from source you will build a pip wheel that you then install
using pip. You'll need pip for that, so install it as described
[above](#pip-installation).

### Clone the TensorFlow repository

```bash
$ git clone https://github.com/tensorflow/tensorflow
```

Note that these instructions will install the latest master branch
of tensorflow. If you want to install a specific branch (such as a release branch),
pass `-b <branchname>` to the `git clone` command and `--recurse-submodules` for
r0.8 and earlier to fetch the protobuf library that TensorFlow depends on.

### Prepare environment for Linux

#### Install Bazel

Follow instructions [here](http://bazel.io/docs/install.html) to install the
dependencies for bazel. Then download the latest stable bazel version using the
[installer for your system](https://github.com/bazelbuild/bazel/releases) and
run the installer as mentioned there:

```bash
$ chmod +x PATH_TO_INSTALL.SH
$ ./PATH_TO_INSTALL.SH --user
```

Remember to replace `PATH_TO_INSTALL.SH` with the location where you
downloaded the installer.

Finally, follow the instructions in that script to place `bazel` into your
binary path.

#### Install other dependencies

```bash
# For Python 2.7:
$ sudo apt-get install python-numpy swig python-dev python-wheel
# For Python 3.x:
$ sudo apt-get install python3-numpy swig python3-dev python3-wheel
```

#### Optional: Install CUDA (GPUs on Linux)

In order to build or run TensorFlow with GPU support, both NVIDIA's Cuda Toolkit (>= 7.0) and
cuDNN (>= v2) need to be installed.

TensorFlow GPU support requires having a GPU card with NVidia Compute Capability >= 3.0.
Supported cards include but are not limited to:

* NVidia Titan
* NVidia Titan X
* NVidia K20
* NVidia K40

##### Check NVIDIA Compute Capability of your GPU card

https://developer.nvidia.com/cuda-gpus

##### Download and install Cuda Toolkit

https://developer.nvidia.com/cuda-downloads

Install version 7.5 if using our binary releases.

Install the toolkit into e.g. `/usr/local/cuda`

##### Download and install cuDNN

https://developer.nvidia.com/cudnn

Download cuDNN v4 (v5 is currently a release candidate and is only supported when
installing TensorFlow from sources).

Uncompress and copy the cuDNN files into the toolkit directory.  Assuming the
toolkit is installed in `/usr/local/cuda`, run the following commands (edited
to reflect the cuDNN version you downloaded):

``` bash
tar xvzf cudnn-7.5-linux-x64-v4.tgz
sudo cp cuda/include/cudnn.h /usr/local/cuda/include
sudo cp cuda/lib64/libcudnn* /usr/local/cuda/lib64
sudo chmod a+r /usr/local/cuda/include/cudnn.h /usr/local/cuda/lib64/libcudnn*
```

### Prepare environment for Mac OS X

We recommend using [homebrew](http://brew.sh) to install the bazel and SWIG
dependencies, and installing python dependencies using easy_install or pip.

Of course you can also install Swig from source without using homebrew. In that
case, be sure to install its dependency [PCRE](http://www.pcre.org) and not PCRE2.

#### Dependencies

Follow instructions [here](http://bazel.io/docs/install.html) to install the
dependencies for bazel. You can then use homebrew to install bazel and SWIG:

```bash
$ brew install bazel swig
```

You can install the python dependencies using easy_install or pip. Using
easy_install, run

```bash
$ sudo easy_install -U six
$ sudo easy_install -U numpy
$ sudo easy_install wheel
```

We also recommend the [ipython](https://ipython.org) enhanced python shell,
which you can install as follows:

```bash
$ sudo easy_install ipython
```

#### Optional: Setup GPU for Mac

If you plan to  build with GPU support you will need to make sure you have
GNU coreutils installed via homebrew:

```bash
$ brew install coreutils
```

Next you will need to make sure you have a recent [CUDA
Toolkit](https://developer.nvidia.com/cuda-toolkit) installed by either
downloading the package for your version of OSX directly from
[NVIDIA](https://developer.nvidia.com/cuda-downloads) or by using the [Homebrew
Cask](https://caskroom.github.io/) extension:

```bash
$ brew tap caskroom/cask
$ brew cask install cuda
```

Once you have the CUDA Toolkit installed you will need to setup the required
environment variables by adding the following to your `~/.bash_profile`:

```bash
export CUDA_HOME=/usr/local/cuda
export DYLD_LIBRARY_PATH="$DYLD_LIBRARY_PATH:$CUDA_HOME/lib"
export PATH="$CUDA_HOME/bin:$PATH"
```

Finally, you will also want to install the [CUDA Deep Neural
Network](https://developer.nvidia.com/cudnn) (cuDNN) library which currently
requires an [Accelerated Computing Developer
Program](https://developer.nvidia.com/accelerated-computing-developer) account.
Once you have it downloaded locally, you can unzip and move the header and
libraries to your local CUDA Toolkit folder:

```bash
$ sudo mv include/cudnn.h /Developer/NVIDIA/CUDA-7.5/include/
$ sudo mv lib/libcudnn* /Developer/NVIDIA/CUDA-7.5/lib
$ sudo ln -s /Developer/NVIDIA/CUDA-7.5/lib/libcudnn* /usr/local/cuda/lib/
```

To verify the CUDA installation, you can build and run deviceQuery to make sure
it passes.

```bash
$ cp -r /usr/local/cuda/samples ~/cuda-samples
$ pushd ~/cuda-samples
$ make
$ popd
$ ~/cuda-samples/bin/x86_64/darwin/release/deviceQuery
```

If you want to compile tensorflow and have the XCode 7.3 installed, note that
Xcode 7.3 is not yet compatible with CUDA 7.5. You will need to download Xcode
7.2 and select it as your default:

```bash
$ sudo xcode-select -s /Application/Xcode-7.2/Xcode.app
```


### Configure the installation

Run the `configure` script at the root of the tree.  The configure script
asks you for the path to your python interpreter and allows (optional)
configuration of the CUDA libraries.

This step is used to locate the python and numpy header files as well as
enabling GPU support if you have a CUDA enabled GPU and Toolkit installed.
Select the option `Y` when asked to build TensorFlow with GPU support.

If you have several versions of Cuda or cuDNN installed, you should definitely
select one explicitly instead of relying on the system default.

For example:

```bash
$ ./configure
Please specify the location of python. [Default is /usr/bin/python]:
Do you wish to build TensorFlow with Google Cloud Platform support? [y/N] N
No Google Cloud Platform support will be enabled for TensorFlow
Do you wish to build TensorFlow with GPU support? [y/N] y
GPU support will be enabled for TensorFlow
Please specify which gcc nvcc should use as the host compiler. [Default is /usr/bin/gcc]:
Please specify the Cuda SDK version you want to use, e.g. 7.0. [Leave empty to use system default]: 7.5
Please specify the location where CUDA 7.5 toolkit is installed. Refer to README.md for more details. [Default is /usr/local/cuda]:
Please specify the cuDNN version you want to use. [Leave empty to use system default]: 5
Please specify the location where cuDNN 5 library is installed. Refer to README.md for more details. [Default is /usr/local/cuda]:
Please specify a list of comma-separated Cuda compute capabilities you want to build with.
You can find the compute capability of your device at: https://developer.nvidia.com/cuda-gpus.
Please note that each additional compute capability significantly increases your build time and binary size.
[Default is: "3.5,5.2"]: 3.0
Setting up Cuda include
Setting up Cuda lib
Setting up Cuda bin
Setting up Cuda nvvm
Setting up CUPTI include
Setting up CUPTI lib64
Configuration finished
```

This creates a canonical set of symbolic links to the Cuda libraries on your system.
Every time you change the Cuda library paths you need to run this step again before
you invoke the bazel build command. For the cuDNN libraries, use '6.5' for R2, '7.0'
for R3, and '4.0.4' for R4-RC.

#### Build your target with GPU support
From the root of your source tree, run:

```bash
$ bazel build -c opt --config=cuda //tensorflow/cc:tutorials_example_trainer

$ bazel-bin/tensorflow/cc/tutorials_example_trainer --use_gpu
# Lots of output. This tutorial iteratively calculates the major eigenvalue of
# a 2x2 matrix, on GPU. The last few lines look like this.
000009/000005 lambda = 2.000000 x = [0.894427 -0.447214] y = [1.788854 -0.894427]
000006/000001 lambda = 2.000000 x = [0.894427 -0.447214] y = [1.788854 -0.894427]
000009/000009 lambda = 2.000000 x = [0.894427 -0.447214] y = [1.788854 -0.894427]
```

Note that "--config=cuda" is needed to enable the GPU support.

#### Known issues

* Although it is possible to build both Cuda and non-Cuda configs under the same
source tree, we recommend to run `bazel clean` when switching between these two
configs in the same source tree.

* You have to run configure before running bazel build. Otherwise, the build
will fail with a clear error message. In the future, we might consider making
this more convenient by including the configure step in our build process.


### Create the pip package and install

When building from source, you will still build a pip package and install that.

```bash
$ bazel build -c opt //tensorflow/tools/pip_package:build_pip_package

# To build with GPU support:
$ bazel build -c opt --config=cuda //tensorflow/tools/pip_package:build_pip_package

$ bazel-bin/tensorflow/tools/pip_package/build_pip_package /tmp/tensorflow_pkg

# The name of the .whl file will depend on your platform.
$ sudo pip install /tmp/tensorflow_pkg/tensorflow-0.10.0rc0-py2-none-any.whl
```

## Setting up TensorFlow for Development

If you're working on TensorFlow itself, it is useful to be able to test your
changes in an interactive python shell without having to reinstall TensorFlow.

To set up TensorFlow such that all files are linked (instead of copied) from the
system directories, run the following commands inside the TensorFlow root
directory:

```bash
bazel build -c opt //tensorflow/tools/pip_package:build_pip_package

# To build with GPU support:
bazel build -c opt --config=cuda //tensorflow/tools/pip_package:build_pip_package

mkdir _python_build
cd _python_build
ln -s ../bazel-bin/tensorflow/tools/pip_package/build_pip_package.runfiles/org_tensorflow/* .
ln -s ../tensorflow/tools/pip_package/* .
python setup.py develop
```

Note that this setup still requires you to rebuild the
`//tensorflow/tools/pip_package:build_pip_package` target every time you change
a C++ file; add, delete, or move any python file; or if you change bazel build
rules.

## Train your first TensorFlow neural net model

Starting from the root of your source tree, run:

```bash
$ cd tensorflow/models/image/mnist
$ python convolutional.py
Successfully downloaded train-images-idx3-ubyte.gz 9912422 bytes.
Successfully downloaded train-labels-idx1-ubyte.gz 28881 bytes.
Successfully downloaded t10k-images-idx3-ubyte.gz 1648877 bytes.
Successfully downloaded t10k-labels-idx1-ubyte.gz 4542 bytes.
Extracting data/train-images-idx3-ubyte.gz
Extracting data/train-labels-idx1-ubyte.gz
Extracting data/t10k-images-idx3-ubyte.gz
Extracting data/t10k-labels-idx1-ubyte.gz
Initialized!
Epoch 0.00
Minibatch loss: 12.054, learning rate: 0.010000
Minibatch error: 90.6%
Validation error: 84.6%
Epoch 0.12
Minibatch loss: 3.285, learning rate: 0.010000
Minibatch error: 6.2%
Validation error: 7.0%
...
...
```

## Common Problems

### GPU-related issues

If you encounter the following when trying to run a TensorFlow program:

```python
ImportError: libcudart.so.7.0: cannot open shared object file: No such file or directory
```

Make sure you followed the GPU installation [instructions](#optional-install-cuda-gpus-on-linux).
If you built from source, and you left the Cuda or cuDNN version empty, try specifying them
explicitly.

### Protobuf library related issues

TensorFlow pip package depends on protobuf pip package version
3.0.0b2. Protobuf's pip package downloaded from [PyPI](https://pypi.python.org)
(when running `pip install protobuf`) is a Python only library, that has
Python implementations of proto serialization/deserialization which can be 10x-50x
slower than the C++ implementation. Protobuf also supports a binary extension
for the Python package that contains fast C++ based proto parsing. This
extension is not available in the standard Python only PIP package. We have
created a custom binary pip package for protobuf that contains the binary
extension. Follow these instructions to install the custom binary protobuf pip
package :

```bash
# Ubuntu/Linux 64-bit:
$ pip install --upgrade https://storage.googleapis.com/tensorflow/linux/cpu/protobuf-3.0.0b2.post2-cp27-none-linux_x86_64.whl

# Mac OS X:
$ pip install --upgrade https://storage.googleapis.com/tensorflow/mac/protobuf-3.0.0b2.post2-cp27-none-any.whl
```

and for Python 3 :

```bash
# Ubuntu/Linux 64-bit:
$ pip3 install --upgrade https://storage.googleapis.com/tensorflow/linux/cpu/protobuf-3.0.0b2.post2-cp34-none-linux_x86_64.whl

# Mac OS X:
$ pip3 install --upgrade https://storage.googleapis.com/tensorflow/mac/protobuf-3.0.0b2.post2-cp35-none-any.whl
```

Install the above package _after_ you have installed TensorFlow via pip, as the
standard `pip install tensorflow` would install the python only pip package. The
above pip package will over-write the existing protobuf package.
Note that the binary pip package already has support for protobuf larger than
64MB, that should fix errors such as these :

```bash
[libprotobuf ERROR google/protobuf/src/google/protobuf/io/coded_stream.cc:207] A
protocol message was rejected because it was too big (more than 67108864 bytes).
To increase the limit (or to disable these warnings), see
CodedInputStream::SetTotalBytesLimit() in google/protobuf/io/coded_stream.h.

```

### Pip installation issues

#### Cannot import name 'descriptor'

```python
ImportError: Traceback (most recent call last):
  File "/usr/local/lib/python3.4/dist-packages/tensorflow/core/framework/graph_pb2.py", line 6, in <module>
    from google.protobuf import descriptor as _descriptor
ImportError: cannot import name 'descriptor'
```

If you the above error when upgrading to a newer version of TensorFlow, try
uninstalling both TensorFlow and protobuf (if installed) and re-installing
TensorFlow (which will also install the correct protobuf dependency).

#### Can't find setup.py

If, during `pip install`, you encounter an error like:

```bash
...
IOError: [Errno 2] No such file or directory: '/tmp/pip-o6Tpui-build/setup.py'
```

Solution: upgrade your version of pip:

```bash
pip install --upgrade pip
```

This may require `sudo`, depending on how pip is installed.

#### SSLError: SSL_VERIFY_FAILED

If, during pip install from a URL, you encounter an error like:

```bash
...
SSLError: [SSL: CERTIFICATE_VERIFY_FAILED] certificate verify failed
```

Solution: Download the wheel manually via curl or wget, and pip install locally.


#### Operation not permitted

If, despite using `sudo`, you encounter an error like:

```bash
...
Installing collected packages: setuptools, protobuf, wheel, numpy, tensorflow
Found existing installation: setuptools 1.1.6
Uninstalling setuptools-1.1.6:
Exception:
...
[Errno 1] Operation not permitted: '/tmp/pip-a1DXRT-uninstall/System/Library/Frameworks/Python.framework/Versions/2.7/Extras/lib/python/_markerlib'
```

Solution: Add an `--ignore-installed` flag to the pip command.


### Linux issues

If you encounter:

```python
...
 "__add__", "__radd__",
             ^
SyntaxError: invalid syntax
```

Solution: make sure you are using Python 2.7.

#### Ubuntu build issue on Linux 16.04 when building with --config=cuda: build fail with cuda: identifier "__builtin_ia32_mwaitx" is undefined.
GitHub issue: https://github.com/tensorflow/tensorflow/issues/1066

Solution: Add the following compiler flags to third_party/gpus/crosstool/CROSSTOOL

cxx_flag: "-D_MWAITXINTRIN_H_INCLUDED"
cxx_flag: "-D_FORCE_INLINES"

### Mac OS X: ImportError: No module named copyreg

On Mac OS X, you may encounter the following when importing tensorflow.

```python
>>> import tensorflow as tf
...
ImportError: No module named copyreg
```

Solution: TensorFlow depends on protobuf, which requires the Python package
`six-1.10.0`. Apple's default Python installation only provides `six-1.4.1`.

You can resolve the issue in one of the following ways:

* Upgrade the Python installation with the current version of `six`:

```bash
$ sudo easy_install -U six
```

* Install TensorFlow with a separate Python library:

    *  Using [Virtualenv](#virtualenv-installation).
    *  Using [Docker](#docker-installation).

* Install a separate copy of Python via [Homebrew](http://brew.sh/) or
[MacPorts](https://www.macports.org/) and re-install TensorFlow in that
copy of Python.

### Mac OS X: OSError: [Errno 1] Operation not permitted:

On El Capitan, "six" is a special package that can't be modified, and this
error is reported when "pip install" tried to modify this package. To fix use
"ignore-installed" flag, ie

sudo pip install --ignore-installed six https://storage.googleapis.com/....


### Mac OS X: TypeError: `__init__()` got an unexpected keyword argument 'syntax'

On Mac OS X, you may encounter the following when importing tensorflow.

```
>>> import tensorflow as tf
Traceback (most recent call last):
  File "<stdin>", line 1, in <module>
  File "/usr/local/lib/python2.7/site-packages/tensorflow/__init__.py", line 4, in <module>
    from tensorflow.python import *
  File "/usr/local/lib/python2.7/site-packages/tensorflow/python/__init__.py", line 13, in <module>
    from tensorflow.core.framework.graph_pb2 import *
...
  File "/usr/local/lib/python2.7/site-packages/tensorflow/core/framework/tensor_shape_pb2.py", line 22, in <module>
    serialized_pb=_b('\n,tensorflow/core/framework/tensor_shape.proto\x12\ntensorflow\"d\n\x10TensorShapeProto\x12-\n\x03\x64im\x18\x02 \x03(\x0b\x32 .tensorflow.TensorShapeProto.Dim\x1a!\n\x03\x44im\x12\x0c\n\x04size\x18\x01 \x01(\x03\x12\x0c\n\x04name\x18\x02 \x01(\tb\x06proto3')
TypeError: __init__() got an unexpected keyword argument 'syntax'
```

This is due to a conflict between protobuf versions (we require protobuf 3.0.0).
The best current solution is to make sure older versions of protobuf are not
installed, such as:

```bash
$ pip install --upgrade protobuf
```<|MERGE_RESOLUTION|>--- conflicted
+++ resolved
@@ -8,16 +8,10 @@
 The TensorFlow Python API supports Python 2.7 and Python 3.3+.
 
 The GPU version (Linux & Mac OS X only) works best with Cuda Toolkit 7.5 and
-<<<<<<< HEAD
 cuDNN v4.  other versions are supported (Cuda toolkit >= 7.0 and
 cuDNN 6.5(v2), 7.0(v3), v5) only when installing from sources.
 Please see [Cuda installation](#optional-install-cuda-gpus-on-linux)
 for details.
-=======
-cuDNN v4. other versions are supported (Cuda toolkit >= 7.0 and cuDNN 6.5(v2),
-7.0(v3), v5) only when installing from sources. Please see [Cuda installation]
-(#optional-install-cuda-gpus-on-linux) for details.
->>>>>>> 79a0bc82
 
 ## Overview
 
@@ -246,7 +240,7 @@
 *  Activate the conda environment and install TensorFlow in it.
 *  After the install you will activate the conda environment each time you
    want to use TensorFlow.
-*  Optionally install ipython and other packages into the conda environment 
+*  Optionally install ipython and other packages into the conda environment
 
 Install Anaconda:
 
@@ -364,7 +358,7 @@
 
 ### Install IPython
 
-To use tensorflow with IPython it may be necessary to install IPython into the tensorflow environment: 
+To use tensorflow with IPython it may be necessary to install IPython into the tensorflow environment:
 
 ```bash
 $ source activate tensorflow
@@ -372,7 +366,7 @@
 ```
 
 Similarly, other Python packages like pandas may need to get installed into the tensorflow environment
-before they can be used together with tensorflow.  
+before they can be used together with tensorflow.
 
 
 ## Docker installation
