--- conflicted
+++ resolved
@@ -300,7 +300,192 @@
     ],
 )
 
-<<<<<<< HEAD
+test_suite(
+    name = "all_tests",
+)
+
+tflite_micro_cc_test(
+    name = "activations_test",
+    srcs = [
+        "activations_test.cc",
+    ],
+    deps = [
+        ":kernel_runner",
+        "//tensorflow/lite/c:common",
+        "//tensorflow/lite/micro:op_resolvers",
+        "//tensorflow/lite/micro:test_helpers",
+        "//tensorflow/lite/micro/testing:micro_test",
+    ],
+)
+
+tflite_micro_cc_test(
+    name = "add_test",
+    srcs = [
+        "add_test.cc",
+    ],
+    deps = [
+        ":kernel_runner",
+        "//tensorflow/lite/c:common",
+        "//tensorflow/lite/micro:op_resolvers",
+        "//tensorflow/lite/micro:test_helpers",
+        "//tensorflow/lite/micro/testing:micro_test",
+    ],
+)
+
+tflite_micro_cc_test(
+    name = "arg_min_max_test",
+    srcs = [
+        "arg_min_max_test.cc",
+    ],
+    deps = [
+        ":kernel_runner",
+        "//tensorflow/lite/c:common",
+        "//tensorflow/lite/micro:op_resolvers",
+        "//tensorflow/lite/micro:test_helpers",
+        "//tensorflow/lite/micro/testing:micro_test",
+    ],
+)
+
+tflite_micro_cc_test(
+    name = "batch_to_space_nd_test",
+    srcs = [
+        "batch_to_space_nd_test.cc",
+    ],
+    deps = [
+        ":kernel_runner",
+        "//tensorflow/lite/c:common",
+        "//tensorflow/lite/micro:op_resolvers",
+        "//tensorflow/lite/micro:test_helpers",
+        "//tensorflow/lite/micro/testing:micro_test",
+    ],
+)
+
+tflite_micro_cc_test(
+    name = "cast_test",
+    srcs = ["cast_test.cc"],
+    deps = [
+        ":kernel_runner",
+        "//tensorflow/lite/c:common",
+        "//tensorflow/lite/micro:debug_log",
+        "//tensorflow/lite/micro:op_resolvers",
+        "//tensorflow/lite/micro:test_helpers",
+        "//tensorflow/lite/micro/testing:micro_test",
+    ],
+)
+
+tflite_micro_cc_test(
+    name = "ceil_test",
+    srcs = [
+        "ceil_test.cc",
+    ],
+    deps = [
+        ":kernel_runner",
+        "//tensorflow/lite/c:common",
+        "//tensorflow/lite/micro:op_resolvers",
+        "//tensorflow/lite/micro:test_helpers",
+        "//tensorflow/lite/micro/testing:micro_test",
+    ],
+)
+
+tflite_micro_cc_test(
+    name = "circular_buffer_test",
+    srcs = [
+        "circular_buffer_test.cc",
+    ],
+    deps = [
+        ":kernel_runner",
+        ":micro_ops",
+        "//tensorflow/lite/c:common",
+        "//tensorflow/lite/micro:op_resolvers",
+        "//tensorflow/lite/micro:test_helpers",
+        "//tensorflow/lite/micro/testing:micro_test",
+    ],
+)
+
+tflite_micro_cc_test(
+    name = "comparisons_test",
+    srcs = [
+        "comparisons_test.cc",
+    ],
+    deps = [
+        ":kernel_runner",
+        "//tensorflow/lite/c:common",
+        "//tensorflow/lite/micro:test_helpers",
+        "//tensorflow/lite/micro/testing:micro_test",
+    ],
+)
+
+tflite_micro_cc_test(
+    name = "concatenation_test",
+    srcs = [
+        "concatenation_test.cc",
+    ],
+    deps = [
+        ":kernel_runner",
+        "//tensorflow/lite/c:common",
+        "//tensorflow/lite/micro:test_helpers",
+        "//tensorflow/lite/micro/testing:micro_test",
+    ],
+)
+
+tflite_micro_cc_test(
+    name = "conv_test",
+    srcs = [
+        "conv_test.cc",
+    ],
+    deps = [
+        ":conv_test_common",
+        ":kernel_runner",
+        "//tensorflow/lite/c:common",
+        "//tensorflow/lite/micro:micro_utils",
+        "//tensorflow/lite/micro:test_helpers",
+        "//tensorflow/lite/micro/testing:micro_test",
+    ],
+)
+
+tflite_micro_cc_test(
+    name = "depthwise_conv_test",
+    srcs = [
+        "depthwise_conv_test.cc",
+    ],
+    deps = [
+        ":kernel_runner",
+        "//tensorflow/lite/c:common",
+        "//tensorflow/lite/kernels/internal:tensor",
+        "//tensorflow/lite/micro:test_helpers",
+        "//tensorflow/lite/micro/testing:micro_test",
+    ],
+)
+
+tflite_micro_cc_test(
+    name = "dequantize_test",
+    srcs = [
+        "dequantize_test.cc",
+    ],
+    deps = [
+        ":kernel_runner",
+        "//tensorflow/lite/c:common",
+        "//tensorflow/lite/micro:test_helpers",
+        "//tensorflow/lite/micro/testing:micro_test",
+    ],
+)
+
+tflite_micro_cc_test(
+    name = "detection_postprocess_test",
+    srcs = [
+        "detection_postprocess_test.cc",
+    ],
+    deps = [
+        ":flexbuffers_generated_data",
+        ":kernel_runner",
+        "//tensorflow/lite/c:common",
+        "//tensorflow/lite/kernels/internal:tensor",
+        "//tensorflow/lite/micro:test_helpers",
+        "//tensorflow/lite/micro/testing:micro_test",
+        "@flatbuffers",
+    ],
+)
+
 tflite_micro_cc_test(
     name = "div_test",
     srcs = ["div_test.cc"],
@@ -311,205 +496,6 @@
         "//tensorflow/lite/micro:op_resolvers",
         "//tensorflow/lite/micro:test_helpers",
         "//tensorflow/lite/micro/testing:micro_test",
-    ],
-)
-
-tflite_micro_cc_test(
-    name = "elementwise_test",
-    srcs = ["elementwise_test.cc"],
-    deps = [
-        ":kernel_runner",
-        "//tensorflow/lite/c:common",
-        "//tensorflow/lite/micro:debug_log",
-        "//tensorflow/lite/micro:op_resolvers",
-        "//tensorflow/lite/micro:test_helpers",
-        "//tensorflow/lite/micro/testing:micro_test",
-    ],
-=======
-test_suite(
-    name = "all_tests",
->>>>>>> 78d28301
-)
-
-tflite_micro_cc_test(
-    name = "activations_test",
-    srcs = [
-        "activations_test.cc",
-    ],
-    deps = [
-        ":kernel_runner",
-        "//tensorflow/lite/c:common",
-        "//tensorflow/lite/micro:op_resolvers",
-        "//tensorflow/lite/micro:test_helpers",
-        "//tensorflow/lite/micro/testing:micro_test",
-    ],
-)
-
-tflite_micro_cc_test(
-    name = "add_test",
-    srcs = [
-        "add_test.cc",
-    ],
-    deps = [
-        ":kernel_runner",
-        "//tensorflow/lite/c:common",
-        "//tensorflow/lite/micro:op_resolvers",
-        "//tensorflow/lite/micro:test_helpers",
-        "//tensorflow/lite/micro/testing:micro_test",
-    ],
-)
-
-tflite_micro_cc_test(
-    name = "arg_min_max_test",
-    srcs = [
-        "arg_min_max_test.cc",
-    ],
-    deps = [
-        ":kernel_runner",
-        "//tensorflow/lite/c:common",
-        "//tensorflow/lite/micro:op_resolvers",
-        "//tensorflow/lite/micro:test_helpers",
-        "//tensorflow/lite/micro/testing:micro_test",
-    ],
-)
-
-tflite_micro_cc_test(
-    name = "batch_to_space_nd_test",
-    srcs = [
-        "batch_to_space_nd_test.cc",
-    ],
-    deps = [
-        ":kernel_runner",
-        "//tensorflow/lite/c:common",
-        "//tensorflow/lite/micro:op_resolvers",
-        "//tensorflow/lite/micro:test_helpers",
-        "//tensorflow/lite/micro/testing:micro_test",
-    ],
-)
-
-tflite_micro_cc_test(
-    name = "cast_test",
-    srcs = ["cast_test.cc"],
-    deps = [
-        ":kernel_runner",
-        "//tensorflow/lite/c:common",
-        "//tensorflow/lite/micro:debug_log",
-        "//tensorflow/lite/micro:op_resolvers",
-        "//tensorflow/lite/micro:test_helpers",
-        "//tensorflow/lite/micro/testing:micro_test",
-    ],
-)
-
-tflite_micro_cc_test(
-    name = "ceil_test",
-    srcs = [
-        "ceil_test.cc",
-    ],
-    deps = [
-        ":kernel_runner",
-        "//tensorflow/lite/c:common",
-        "//tensorflow/lite/micro:op_resolvers",
-        "//tensorflow/lite/micro:test_helpers",
-        "//tensorflow/lite/micro/testing:micro_test",
-    ],
-)
-
-tflite_micro_cc_test(
-    name = "circular_buffer_test",
-    srcs = [
-        "circular_buffer_test.cc",
-    ],
-    deps = [
-        ":kernel_runner",
-        ":micro_ops",
-        "//tensorflow/lite/c:common",
-        "//tensorflow/lite/micro:op_resolvers",
-        "//tensorflow/lite/micro:test_helpers",
-        "//tensorflow/lite/micro/testing:micro_test",
-    ],
-)
-
-tflite_micro_cc_test(
-    name = "comparisons_test",
-    srcs = [
-        "comparisons_test.cc",
-    ],
-    deps = [
-        ":kernel_runner",
-        "//tensorflow/lite/c:common",
-        "//tensorflow/lite/micro:test_helpers",
-        "//tensorflow/lite/micro/testing:micro_test",
-    ],
-)
-
-tflite_micro_cc_test(
-    name = "concatenation_test",
-    srcs = [
-        "concatenation_test.cc",
-    ],
-    deps = [
-        ":kernel_runner",
-        "//tensorflow/lite/c:common",
-        "//tensorflow/lite/micro:test_helpers",
-        "//tensorflow/lite/micro/testing:micro_test",
-    ],
-)
-
-tflite_micro_cc_test(
-    name = "conv_test",
-    srcs = [
-        "conv_test.cc",
-    ],
-    deps = [
-        ":conv_test_common",
-        ":kernel_runner",
-        "//tensorflow/lite/c:common",
-        "//tensorflow/lite/micro:micro_utils",
-        "//tensorflow/lite/micro:test_helpers",
-        "//tensorflow/lite/micro/testing:micro_test",
-    ],
-)
-
-tflite_micro_cc_test(
-    name = "depthwise_conv_test",
-    srcs = [
-        "depthwise_conv_test.cc",
-    ],
-    deps = [
-        ":kernel_runner",
-        "//tensorflow/lite/c:common",
-        "//tensorflow/lite/kernels/internal:tensor",
-        "//tensorflow/lite/micro:test_helpers",
-        "//tensorflow/lite/micro/testing:micro_test",
-    ],
-)
-
-tflite_micro_cc_test(
-    name = "dequantize_test",
-    srcs = [
-        "dequantize_test.cc",
-    ],
-    deps = [
-        ":kernel_runner",
-        "//tensorflow/lite/c:common",
-        "//tensorflow/lite/micro:test_helpers",
-        "//tensorflow/lite/micro/testing:micro_test",
-    ],
-)
-
-tflite_micro_cc_test(
-    name = "detection_postprocess_test",
-    srcs = [
-        "detection_postprocess_test.cc",
-    ],
-    deps = [
-        ":flexbuffers_generated_data",
-        ":kernel_runner",
-        "//tensorflow/lite/c:common",
-        "//tensorflow/lite/kernels/internal:tensor",
-        "//tensorflow/lite/micro:test_helpers",
-        "//tensorflow/lite/micro/testing:micro_test",
-        "@flatbuffers",
     ],
 )
 
