--- conflicted
+++ resolved
@@ -348,11 +348,7 @@
     return _get_grappler_config(optimizers)
 
   def _calibrate_quantize_model(self, result, inference_input_type,
-<<<<<<< HEAD
                                 inference_output_type, activations_type, allow_float):
-=======
-                                inference_output_type, allow_float):
->>>>>>> 01d661e5
     """Calibrate and quantize the model."""
     if not isinstance(self.representative_dataset, RepresentativeDataset):
       self.representative_dataset = RepresentativeDataset(
