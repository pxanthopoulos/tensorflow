# Description:
#   Contains the Keras API (internal TensorFlow version).

load("//tensorflow:tensorflow.bzl", "tf_py_test")
load("//tensorflow:tensorflow.bzl", "cuda_py_test")

package(
    default_visibility = ["//visibility:public"],
    licenses = ["notice"],  # Apache 2.0
)

exports_files(["LICENSE"])

config_setting(
    name = "empty_condition",
    values = {"define": "UNUSED=unused"},
)

py_library(
    name = "keras",
    srcs = [
        "__init__.py",
        "applications/__init__.py",
        "applications/densenet.py",
        "applications/imagenet_utils.py",
        "applications/inception_resnet_v2.py",
        "applications/inception_v3.py",
        "applications/mobilenet.py",
        "applications/mobilenet_v2.py",
        "applications/nasnet.py",
        "applications/resnet.py",
        "applications/resnet_v2.py",
        "applications/vgg16.py",
        "applications/vgg19.py",
        "applications/xception.py",
        "datasets/__init__.py",
        "datasets/boston_housing.py",
        "datasets/cifar.py",
        "datasets/cifar10.py",
        "datasets/cifar100.py",
        "datasets/fashion_mnist.py",
        "datasets/imdb.py",
        "datasets/mnist.py",
        "datasets/reuters.py",
        "estimator/__init__.py",
        "keras_parameterized.py",
        "ops.py",
        "preprocessing/__init__.py",
        "preprocessing/image.py",
        "preprocessing/sequence.py",
        "preprocessing/text.py",
        "testing_utils.py",
        "utils/__init__.py",
        "utils/multi_gpu_utils.py",
        "utils/np_utils.py",
        "utils/vis_utils.py",
        "wrappers/__init__.py",
        "wrappers/scikit_learn.py",
    ],
    srcs_version = "PY2AND3",
    visibility = ["//visibility:public"],
    deps = [
        ":backend",
        ":engine",
        ":layers",
        ":pil_for_keras",
        ":saving",
        "//tensorflow/python:training",
        "//tensorflow/python/keras/mixed_precision/experimental:mixed_precision_experimental",
        "//tensorflow/python/keras/optimizer_v2",
        "//tensorflow/python/keras/premade",
        "//tensorflow/python/saved_model",
        "@keras_applications_archive//:keras_applications",
    ],
)

py_library(
    name = "pil_for_keras",
    deps = select({
        ":empty_condition": [],
        "//conditions:default": [],
    }),
)

py_library(
    name = "backend",
    srcs = ["backend.py"],
    srcs_version = "PY2AND3",
    deps = [
        ":backend_config",
        "//tensorflow/core:protos_all_py",
        "//tensorflow/python:array_ops",
        "//tensorflow/python:check_ops",
        "//tensorflow/python:client",
        "//tensorflow/python:clip_ops",
        "//tensorflow/python:composite_tensor_utils",
        "//tensorflow/python:constant_op",
        "//tensorflow/python:control_flow_ops",
        "//tensorflow/python:ctc_ops",
        "//tensorflow/python:dtypes",
        "//tensorflow/python:framework",
        "//tensorflow/python:framework_ops",
        "//tensorflow/python:functional_ops",
        "//tensorflow/python:gradients",
        "//tensorflow/python:image_ops",
        "//tensorflow/python:init_ops",
        "//tensorflow/python:init_ops_v2",
        "//tensorflow/python:logging_ops",
        "//tensorflow/python:map_fn",
        "//tensorflow/python:math_ops",
        "//tensorflow/python:metrics",
        "//tensorflow/python:nn",
        "//tensorflow/python:platform",
        "//tensorflow/python:random_ops",
        "//tensorflow/python:session",
        "//tensorflow/python:sparse_ops",
        "//tensorflow/python:sparse_tensor",
        "//tensorflow/python:state_ops",
        "//tensorflow/python:summary",
        "//tensorflow/python:tensor_array_grad",
        "//tensorflow/python:tensor_array_ops",
        "//tensorflow/python:tensor_shape",
        "//tensorflow/python:training_lib",
        "//tensorflow/python:util",
        "//tensorflow/python:variables",
        "//tensorflow/python/distribute:distribute_coordinator",
        "//tensorflow/python/distribute:distribute_lib",
        "//tensorflow/python/distribute:multi_worker_util",
    ],
)

py_library(
    name = "backend_config",
    srcs = ["backend_config.py"],
    srcs_version = "PY2AND3",
)

py_library(
    name = "base_layer_utils",
    srcs = ["engine/base_layer_utils.py"],
    srcs_version = "PY2AND3",
    deps = [
        ":backend",
        ":tf_utils",
        "//tensorflow/python:array_ops",
        "//tensorflow/python:auto_control_deps",
        "//tensorflow/python:control_flow_v2_func_graphs",
        "//tensorflow/python:dtypes",
        "//tensorflow/python:framework_ops",
        "//tensorflow/python:init_ops",
        "//tensorflow/python:init_ops_v2",
        "//tensorflow/python:tf2",
        "//tensorflow/python:util",
        "//tensorflow/python:variables",
        "//tensorflow/python/distribute:distribute_lib",
        "//tensorflow/python/eager:context",
    ],
)

py_library(
    name = "engine",
    srcs = [
        "engine/__init__.py",
        "engine/input_layer.py",
        "engine/network.py",
        "engine/node.py",
        "engine/partial_batch_padding_handler.py",
        "engine/saving.py",
        "engine/sequential.py",
        "engine/training.py",
        "engine/training_arrays.py",
        "engine/training_distributed.py",
        "engine/training_eager.py",
        "engine/training_generator.py",
        "engine/training_utils.py",
        "engine/training_v2.py",
        "engine/training_v2_utils.py",
        "metrics.py",  # Need base_layer
        "models.py",
        "utils/metrics_utils.py",
    ],
    srcs_version = "PY2AND3",
    deps = [
        ":activations",
        ":backend",
        ":base_layer",
        ":base_preprocessing_layer",
        ":callbacks",
        ":callbacks_v1",
        ":constraints",
        ":data_adapter",
        ":engine_utils",
        ":initializers",
        ":input_spec",
        ":losses",
        ":mode_keys",
        ":optimizers",
        ":regularizers",
        ":saving",
        "//tensorflow/python:composite_tensor_utils",
        "//tensorflow/python/data",
        "//tensorflow/python/distribute:distribute_coordinator",
        "//tensorflow/python/distribute:distribute_lib",
        "//tensorflow/python/distribute:input_lib",
        "//tensorflow/python/distribute:reduce_util",
        "//tensorflow/python/eager:monitoring",
        "//tensorflow/python/keras/distribute",
        "//tensorflow/python/keras/mixed_precision/experimental:autocast_variable",
        "//tensorflow/python/keras/mixed_precision/experimental:loss_scale_optimizer",
        "//tensorflow/python/keras/mixed_precision/experimental:policy",
        "//tensorflow/python/module",
        "//tensorflow/python/ops/ragged:ragged_tensor",
        "//tensorflow/python/ops/ragged:ragged_util",
        "//tensorflow/python/training/tracking:data_structures",
        "//tensorflow/tools/docs:doc_controls",
        "@six_archive//:six",
    ],
)

py_library(
<<<<<<< HEAD
=======
    name = "data_adapter",
    srcs = ["engine/data_adapter.py"],
    srcs_version = "PY2AND3",
    deps = [
        ":engine_utils",
        "//tensorflow/python:framework_ops",
        "//tensorflow/python:util",
        "//tensorflow/python/data/ops:dataset_ops",
    ],
)

py_library(
>>>>>>> 6c553ffc
    name = "input_spec",
    srcs = ["engine/input_spec.py"],
    srcs_version = "PY2AND3",
    deps = [
        ":backend",
        "//tensorflow/python:dtypes",
        "//tensorflow/python:lib",
        "//tensorflow/python:tensor_shape",
        "//tensorflow/python:tensor_spec",
        "@six_archive//:six",
    ],
)

py_library(
<<<<<<< HEAD
=======
    name = "base_layer",
    srcs = ["engine/base_layer.py"],
    srcs_version = "PY2AND3",
    deps = [
        ":backend",
        ":base_layer_utils",
        ":constraints",
        ":engine_utils",
        ":regularizers",
        "//tensorflow/core:protos_all_py",
        "//tensorflow/python:constant_op",
        "//tensorflow/python/data",
        "//tensorflow/python/distribute:distribute_coordinator",
        "//tensorflow/python/distribute:distribute_lib",
        "//tensorflow/python/distribute:input_lib",
        "//tensorflow/python/distribute:reduce_util",
        "//tensorflow/python/eager:monitoring",
        "//tensorflow/python/keras/distribute",
        "//tensorflow/python/keras/mixed_precision/experimental:autocast_variable",
        "//tensorflow/python/keras/mixed_precision/experimental:loss_scale_optimizer",
        "//tensorflow/python/keras/mixed_precision/experimental:policy",
        "//tensorflow/python/module",
        "//tensorflow/python/training/tracking:data_structures",
        "//tensorflow/tools/docs:doc_controls",
        "@six_archive//:six",
    ],
)

py_library(
    name = "base_preprocessing_layer",
    srcs = [
        "engine/base_preprocessing_layer.py",
        "engine/base_preprocessing_layer_v1.py",
    ],
    srcs_version = "PY2AND3",
    deps = [
        ":backend",
        ":base_layer",
        "//tensorflow/python:composite_tensor_utils",
        "//tensorflow/python/data",
        "//tensorflow/python/eager:monitoring",
        "//tensorflow/python/module",
    ],
)

py_library(
>>>>>>> 6c553ffc
    name = "saving",
    srcs = [
        "saving/__init__.py",
        "saving/hdf5_format.py",
        "saving/model_config.py",
        "saving/save.py",
        "saving/saved_model/constants.py",
        "saving/saved_model/load.py",
        "saving/saved_model/save.py",
        "saving/saved_model/serialized_attributes.py",
        "saving/saved_model/utils.py",
        "saving/saved_model_experimental.py",
        "saving/saving_utils.py",
    ],
    srcs_version = "PY2AND3",
    deps = [
        ":backend",
        ":engine_utils",
        ":input_spec",
        ":mode_keys",
        ":optimizers",
        ":regularizers",
        "//tensorflow/python:lib",
        "//tensorflow/python:math_ops",
        "//tensorflow/python:saver",
        "//tensorflow/python:tensor_spec",
        "//tensorflow/python/eager:def_function",
        "//tensorflow/python/saved_model",
        "//tensorflow/python/saved_model/model_utils",
        "//tensorflow/python/training/tracking",
    ],
)

py_library(
    name = "activations",
    srcs = [
        "activations.py",
    ],
    srcs_version = "PY2AND3",
    deps = [
        ":backend",
        ":engine_utils",
    ],
)

py_library(
    name = "callbacks",
    srcs = [
        "callbacks.py",
    ],
    srcs_version = "PY2AND3",
    deps = [
        ":backend",
        ":engine_utils",
        ":mode_keys",
        "//tensorflow/python/keras/distribute:multi_worker_training_state",
    ],
)

py_library(
    name = "callbacks_v1",
    srcs = [
        "callbacks_v1.py",
    ],
    srcs_version = "PY2AND3",
    deps = [
        ":backend",
        ":engine_utils",
        "//tensorflow/python/eager:profiler",
    ],
)

py_library(
    name = "constraints",
    srcs = [
        "constraints.py",
    ],
    srcs_version = "PY2AND3",
    deps = [
        ":backend",
        ":engine_utils",
    ],
)

py_library(
    name = "initializers",
    srcs = [
        "initializers.py",
    ],
    srcs_version = "PY2AND3",
    deps = [
        ":backend",
        ":engine_utils",
        "//tensorflow/python:init_ops_v2",
    ],
)

py_library(
    name = "losses",
    srcs = [
        "losses.py",
    ],
    srcs_version = "PY2AND3",
    deps = [
        ":backend",
        ":engine_utils",
    ],
)

py_library(
    name = "optimizers",
    srcs = [
        "optimizers.py",
    ],
    srcs_version = "PY2AND3",
    deps = [
        ":backend",
        ":engine_utils",
        "//tensorflow/python/keras/optimizer_v2",
    ],
)

py_library(
    name = "regularizers",
    srcs = [
        "regularizers.py",
    ],
    srcs_version = "PY2AND3",
    deps = [
        ":backend",
        ":engine_utils",
    ],
)

py_library(
    name = "engine_utils",
    srcs = [
        "utils/conv_utils.py",
        "utils/data_utils.py",
        "utils/io_utils.py",
        "utils/losses_utils.py",
    ],
    srcs_version = "PY2AND3",
    deps = [
        ":backend",
        "//tensorflow/python/ops/losses:loss_reduction",
    ],
)

py_library(
    name = "tf_utils",
    srcs = ["utils/tf_utils.py"],
    srcs_version = "PY2AND3",
    deps = [
        "//tensorflow/python:composite_tensor",
        "//tensorflow/python:control_flow_ops",
        "//tensorflow/python:framework_ops",
        "//tensorflow/python:smart_cond",
        "//tensorflow/python:tensor_shape",
        "//tensorflow/python:tensor_util",
        "//tensorflow/python:util",
        "//tensorflow/python:variables",
        "//tensorflow/python/eager:context",
        "@six_archive//:six",
    ],
)

# A separate build for layers without serialization to avoid circular deps
# with feature column.
py_library(
    name = "layers_base",
    srcs = [
        "layers/__init__.py",
        "layers/advanced_activations.py",
        "layers/convolutional.py",
        "layers/convolutional_recurrent.py",
        "layers/core.py",
        "layers/cudnn_recurrent.py",
        "layers/dense_attention.py",
        "layers/embeddings.py",
        "layers/kernelized.py",
        "layers/local.py",
        "layers/merge.py",
        "layers/noise.py",
        "layers/normalization.py",
        "layers/normalization_v2.py",
        "layers/pooling.py",
        "layers/preprocessing/normalization.py",
        "layers/preprocessing/normalization_v1.py",
        "layers/recurrent.py",
        "layers/recurrent_v2.py",
        "layers/rnn_cell_wrapper_v2.py",
        "layers/wrappers.py",
        "utils/kernelized_utils.py",
        "utils/layer_utils.py",
    ],
    srcs_version = "PY2AND3",
    deps = [
        ":engine",
        ":generic_utils",
        ":tf_utils",
        "//tensorflow/python:array_ops",
        "//tensorflow/python:control_flow_util",
        "//tensorflow/python:cudnn_rnn_ops_gen",
        "//tensorflow/python:dtypes",
        "//tensorflow/python:embedding_ops",
        "//tensorflow/python:framework_ops",
        "//tensorflow/python:init_ops",
        "//tensorflow/python:math_ops",
        "//tensorflow/python:nn",
        "//tensorflow/python:nn_ops",
        "//tensorflow/python:platform",
        "//tensorflow/python:sparse_tensor",
        "//tensorflow/python:standard_ops",
        "//tensorflow/python:tensor_shape",
        "//tensorflow/python:tensor_util",
        "//tensorflow/python:util",
        "//tensorflow/python:variables",
        "//tensorflow/python/distribute:distribute_lib",
        "//third_party/py/numpy",
    ],
)

py_library(
    name = "preprocessing_test_utils",
    srcs = ["layers/preprocessing/preprocessing_test_utils.py"],
    srcs_version = "PY2AND3",
    deps = [
        ":keras",
        "//tensorflow/python:client_testlib",
        "@absl_py//absl/testing:parameterized",
    ],
)

py_library(
    name = "layers",
    srcs = [
        "layers/serialization.py",
    ],
    srcs_version = "PY2AND3",
    deps = [
        ":layers_base",
        ":tf_utils",
        "//tensorflow/python/feature_column:feature_column_py",
    ],
)

py_library(
    name = "generic_utils",
    srcs = [
        "utils/generic_utils.py",
    ],
    srcs_version = "PY2AND3",
    deps = [
        "//tensorflow/python:util",
        "//third_party/py/numpy",
    ],
)

py_library(
    name = "mode_keys",
    srcs = [
        "utils/mode_keys.py",
    ],
    srcs_version = "PY2AND3",
    deps = [
        "//tensorflow/python/saved_model/model_utils:mode_keys",
    ],
)

tf_py_test(
    name = "integration_test",
    size = "medium",
    srcs = ["integration_test.py"],
    additional_deps = [
        ":keras",
        "@absl_py//absl/testing:parameterized",
        "//third_party/py/numpy",
        "//tensorflow/python:client_testlib",
        "//tensorflow/python:nn_ops",
    ],
    shard_count = 16,
    tags = ["notsan"],
)

tf_py_test(
    name = "activations_test",
    size = "small",
    srcs = ["activations_test.py"],
    additional_deps = [
        ":keras",
        "@absl_py//absl/testing:parameterized",
        "//third_party/py/numpy",
        "//tensorflow/python:client_testlib",
        "//tensorflow/python:nn_ops",
    ],
)

tf_py_test(
    name = "constraints_test",
    size = "small",
    srcs = ["constraints_test.py"],
    additional_deps = [
        ":keras",
        "@absl_py//absl/testing:parameterized",
        "//third_party/py/numpy",
        "//tensorflow/python:client_testlib",
    ],
)

tf_py_test(
    name = "data_adapter_test",
    size = "small",
    srcs = ["engine/data_adapter_test.py"],
    additional_deps = [
        ":data_adapter",
        "//third_party/py/numpy",
        "//tensorflow/python:client_testlib",
    ],
    tags = [
        "nomac",  # TODO(mihaimaruseac): b/127695564
    ],
)

tf_py_test(
    name = "initializers_test",
    size = "small",
    srcs = ["initializers_test.py"],
    additional_deps = [
        ":keras",
        "@absl_py//absl/testing:parameterized",
        "//third_party/py/numpy",
        "//tensorflow/python:client_testlib",
        "//tensorflow/python:init_ops",
    ],
)

tf_py_test(
    name = "regularizers_test",
    size = "medium",
    srcs = ["regularizers_test.py"],
    additional_deps = [
        ":keras",
        "@absl_py//absl/testing:parameterized",
        "//tensorflow/python:client_testlib",
    ],
)

tf_py_test(
    name = "optimizers_test",
    size = "medium",
    srcs = ["optimizers_test.py"],
    additional_deps = [
        ":keras",
        "@absl_py//absl/testing:parameterized",
        "//third_party/py/numpy",
        "//tensorflow/python:client_testlib",
        "//tensorflow/python:training",
    ],
    shard_count = 8,
    tags = ["notsan"],
)

tf_py_test(
    name = "losses_test",
    size = "small",
    srcs = ["losses_test.py"],
    additional_deps = [
        ":keras",
        "@absl_py//absl/testing:parameterized",
        "//third_party/py/numpy",
        "//tensorflow/python:client_testlib",
    ],
)

tf_py_test(
    name = "metrics_functional_test",
    size = "small",
    srcs = ["metrics_functional_test.py"],
    additional_deps = [
        ":keras",
        "//third_party/py/numpy",
        "//tensorflow/python:client_testlib",
    ],
)

tf_py_test(
    name = "metrics_test",
    size = "medium",
    srcs = ["metrics_test.py"],
    additional_deps = [
        ":keras",
        "@absl_py//absl/testing:parameterized",
        "//third_party/py/numpy",
        "//tensorflow/python:client_testlib",
    ],
    shard_count = 4,
)

tf_py_test(
    name = "metrics_confusion_matrix_test",
    size = "medium",
    srcs = ["metrics_confusion_matrix_test.py"],
    additional_deps = [
        ":keras",
        "@absl_py//absl/testing:parameterized",
        "//third_party/py/numpy",
        "//tensorflow/python:client_testlib",
    ],
    shard_count = 4,
)

tf_py_test(
    name = "metrics_correctness_test",
    size = "medium",
    srcs = ["metrics_correctness_test.py"],
    additional_deps = [
        ":keras",
        "@absl_py//absl/testing:parameterized",
        "//third_party/py/numpy",
        "//tensorflow/python:client_testlib",
    ],
    shard_count = 4,
)

tf_py_test(
    name = "temporal_sample_weights_correctness_test",
    size = "medium",
    srcs = ["temporal_sample_weights_correctness_test.py"],
    additional_deps = [
        ":keras",
        "//third_party/py/numpy",
        "//tensorflow/python:client_testlib",
    ],
    shard_count = 20,
)

tf_py_test(
    name = "applications_test",
    size = "medium",
    srcs = ["applications/applications_test.py"],
    additional_deps = [
        ":keras",
        "@absl_py//absl/testing:parameterized",
        "//tensorflow/python:client_testlib",
    ],
    shard_count = 11,
)

tf_py_test(
    name = "advanced_activations_test",
    size = "medium",
    srcs = ["layers/advanced_activations_test.py"],
    additional_deps = [
        ":keras",
        "@absl_py//absl/testing:parameterized",
        "//tensorflow/python:client_testlib",
    ],
)

tf_py_test(
    name = "tensorflow_op_layer_test",
    size = "medium",
    srcs = ["layers/tensorflow_op_layer_test.py"],
    additional_deps = [
        ":keras",
        ":saving",
        "@absl_py//absl/testing:parameterized",
        "//tensorflow/python:client_testlib",
        "//tensorflow/python/eager:backprop",
        "//tensorflow/python/eager:context",
        "//tensorflow/python/eager:def_function",
    ],
    shard_count = 3,
)

tf_py_test(
    name = "convolutional_recurrent_test",
    size = "medium",
    srcs = ["layers/convolutional_recurrent_test.py"],
    additional_deps = [
        ":keras",
        "@absl_py//absl/testing:parameterized",
        "//third_party/py/numpy",
        "//tensorflow/python:client_testlib",
    ],
    shard_count = 4,
    tags = ["no_rocm"],
)

cuda_py_test(
    name = "convolutional_test",
    size = "medium",
    srcs = ["layers/convolutional_test.py"],
    additional_deps = [
        ":keras",
        "@absl_py//absl/testing:parameterized",
        "//third_party/py/numpy",
        "//tensorflow/python:client_testlib",
    ],
    shard_count = 8,
    xla_enable_strict_auto_jit = True,
)

cuda_py_test(
    name = "convolutional_transpose_test",
    size = "medium",
    srcs = ["layers/convolutional_transpose_test.py"],
    additional_deps = [
        ":keras",
        "@absl_py//absl/testing:parameterized",
        "//third_party/py/numpy",
        "//tensorflow/python:client_testlib",
    ],
    xla_enable_strict_auto_jit = True,
)

cuda_py_test(
    name = "cudnn_recurrent_test",
    size = "medium",
    srcs = ["layers/cudnn_recurrent_test.py"],
    additional_deps = [
        ":keras",
        "@absl_py//absl/testing:parameterized",
        "//third_party/py/numpy",
        "//tensorflow/python:client_testlib",
    ],
    shard_count = 4,
    tags = [
        "no_rocm",
        "no_windows_gpu",
    ],
    xla_enable_strict_auto_jit = True,
)

tf_py_test(
    name = "base_preprocessing_layer_test",
    size = "medium",
    srcs = ["engine/base_preprocessing_layer_test.py"],
    additional_deps = [
        ":keras",
        "@absl_py//absl/testing:parameterized",
        "//tensorflow/python:client_testlib",
    ],
    tags = [
        "nomac",  # TODO(mihaimaruseac): b/127695564
    ],
)

tf_py_test(
    name = "pooling_test",
    size = "medium",
    srcs = ["layers/pooling_test.py"],
    additional_deps = [
        ":keras",
        "@absl_py//absl/testing:parameterized",
        "//tensorflow/python:client_testlib",
    ],
    shard_count = 8,
    # TODO(b/127881287): Re-enable.
    tags = [
        "no_windows_gpu",
    ],
)

tf_py_test(
    name = "core_test",
    size = "medium",
    srcs = ["layers/core_test.py"],
    additional_deps = [
        ":keras",
        "@absl_py//absl/testing:parameterized",
        "//third_party/py/numpy",
        "//tensorflow/python:client_testlib",
    ],
    shard_count = 3,
)

tf_py_test(
    name = "subclassed_layers_test",
    size = "medium",
    srcs = ["layers/subclassed_layers_test.py"],
    additional_deps = [
        ":keras",
        "@absl_py//absl/testing:parameterized",
        "//third_party/py/numpy",
        "//tensorflow/python:client_testlib",
    ],
    shard_count = 3,
)

tf_py_test(
    name = "dense_attention_test",
    size = "medium",
    srcs = ["layers/dense_attention_test.py"],
    additional_deps = [
        ":keras",
        "//third_party/py/numpy",
        "@absl_py//absl/testing:parameterized",
        "//tensorflow/python:client_testlib",
    ],
)

cuda_py_test(
    name = "embeddings_test",
    size = "medium",
    srcs = ["layers/embeddings_test.py"],
    additional_deps = [
        ":keras",
        "@absl_py//absl/testing:parameterized",
        "//tensorflow/python:client_testlib",
    ],
    xla_enable_strict_auto_jit = True,
)

tf_py_test(
    name = "local_test",
    size = "medium",
    srcs = ["layers/local_test.py"],
    additional_deps = [
        ":keras",
        "@absl_py//absl/testing:parameterized",
        "//third_party/py/numpy",
        "//tensorflow/python:client_testlib",
    ],
    shard_count = 4,
    tags = ["no_windows"],
)

tf_py_test(
    name = "merge_test",
    size = "small",
    srcs = ["layers/merge_test.py"],
    additional_deps = [
        ":keras",
        "@absl_py//absl/testing:parameterized",
        "//third_party/py/numpy",
        "//tensorflow/python:client_testlib",
    ],
)

tf_py_test(
    name = "noise_test",
    size = "small",
    srcs = ["layers/noise_test.py"],
    additional_deps = [
        ":keras",
        "@absl_py//absl/testing:parameterized",
        "//tensorflow/python:client_testlib",
    ],
)

tf_py_test(
    name = "normalization_test",
    size = "medium",
    srcs = ["layers/normalization_test.py"],
    additional_deps = [
        ":keras",
        "@absl_py//absl/testing:parameterized",
        "//third_party/py/numpy",
        "//tensorflow/python:client_testlib",
    ],
    shard_count = 4,
    tags = [
        "no_rocm",
        "notsan",
    ],
)

tf_py_test(
    name = "preprocessing_normalization_test",
    size = "small",
    srcs = ["layers/preprocessing/normalization_test.py"],
    additional_deps = [
        ":keras",
        ":preprocessing_test_utils",
        "@absl_py//absl/testing:parameterized",
        "//tensorflow/python:client_testlib",
    ],
    main = "normalization_test.py",
)

tf_py_test(
    name = "simplernn_test",
    size = "medium",
    srcs = ["layers/simplernn_test.py"],
    additional_deps = [
        ":keras",
        "@absl_py//absl/testing:parameterized",
        "//third_party/py/numpy",
        "//tensorflow/python:client_testlib",
    ],
    shard_count = 4,
    tags = ["notsan"],
)

tf_py_test(
    name = "gru_test",
    size = "medium",
    srcs = ["layers/gru_test.py"],
    additional_deps = [
        ":keras",
        "@absl_py//absl/testing:parameterized",
        "//third_party/py/numpy",
        "//tensorflow/python:client_testlib",
    ],
    shard_count = 4,
    tags = ["notsan"],  # http://b/62136390
)

tf_py_test(
    name = "lstm_test",
    size = "medium",
    srcs = ["layers/lstm_test.py"],
    additional_deps = [
        ":keras",
        "@absl_py//absl/testing:parameterized",
        "//third_party/py/numpy",
        "//tensorflow/python:client_testlib",
    ],
    shard_count = 4,
    tags = [
        "noasan",  # times out b/63678675
        "notsan",  # http://b/62189182
    ],
)

tf_py_test(
    name = "recurrent_test",
    size = "medium",
    srcs = ["layers/recurrent_test.py"],
    additional_deps = [
        ":keras",
        "@absl_py//absl/testing:parameterized",
        "//third_party/py/numpy",
        "//tensorflow/python:client_testlib",
    ],
    shard_count = 10,
)

cuda_py_test(
    name = "recurrent_v2_test",
    size = "medium",
    srcs = ["layers/recurrent_v2_test.py"],
    additional_deps = [
        ":keras",
        "@absl_py//absl/testing:parameterized",
        "//third_party/py/numpy",
        "//tensorflow/python:client_testlib",
    ],
    shard_count = 2,
    xla_enable_strict_auto_jit = True,
)

cuda_py_test(
    name = "separable_convolutional_test",
    size = "medium",
    srcs = ["layers/separable_convolutional_test.py"],
    additional_deps = [
        ":keras",
        "@absl_py//absl/testing:parameterized",
        "//third_party/py/numpy",
        "//tensorflow/python:client_testlib",
    ],
    xla_enable_strict_auto_jit = True,
)

cuda_py_test(
    name = "lstm_v2_test",
    size = "medium",
    srcs = ["layers/lstm_v2_test.py"],
    additional_deps = [
        ":keras",
        "@absl_py//absl/testing:parameterized",
        "//third_party/py/numpy",
        "//tensorflow/python:client_testlib",
    ],
    shard_count = 12,
    tags = ["no_rocm"],
    xla_enable_strict_auto_jit = True,
)

cuda_py_test(
    name = "gru_v2_test",
    size = "medium",
    srcs = ["layers/gru_v2_test.py"],
    additional_deps = [
        ":keras",
        "@absl_py//absl/testing:parameterized",
        "//third_party/py/numpy",
        "//tensorflow/python:client_testlib",
    ],
    shard_count = 12,
    tags = ["no_rocm"],
    xla_enable_strict_auto_jit = True,
)

tf_py_test(
    name = "serialization_test",
    size = "small",
    srcs = ["layers/serialization_test.py"],
    additional_deps = [
        ":keras",
        "@absl_py//absl/testing:parameterized",
        "//tensorflow/python:client_testlib",
    ],
)

tf_py_test(
    name = "kernelized_test",
    size = "small",
    srcs = ["layers/kernelized_test.py"],
    additional_deps = [
        ":backend",
        ":initializers",
        ":keras",
        ":layers",
        "@absl_py//absl/testing:parameterized",
        "//third_party/py/numpy",
        "//tensorflow/python:array_ops",
        "//tensorflow/python:client_testlib",
        "//tensorflow/python:constant_op",
        "//tensorflow/python:dtypes",
        "//tensorflow/python:framework_ops",
        "//tensorflow/python:framework_test_lib",
        "//tensorflow/python:init_ops",
        "//tensorflow/python:math_ops",
        "//tensorflow/python:random_ops",
        "//tensorflow/python:random_seed",
        "//tensorflow/python:tensor_shape",
        "//tensorflow/python/eager:context",
    ],
)

tf_py_test(
    name = "wrappers_test",
    size = "large",
    srcs = ["layers/wrappers_test.py"],
    additional_deps = [
        ":keras",
        "@absl_py//absl/testing:parameterized",
        "//third_party/py/numpy",
        "//tensorflow/python:client_testlib",
    ],
    shard_count = 6,
    tags = [
        "noasan",  # http://b/78599823
        "notsan",
    ],
)

tf_py_test(
    name = "rnn_cell_wrapper_v2_test",
    size = "medium",
    srcs = ["layers/rnn_cell_wrapper_v2_test.py"],
    additional_deps = [
        ":keras",
        "@absl_py//absl/testing:parameterized",
        "//third_party/py/numpy",
        "//tensorflow/python:client_testlib",
    ],
    shard_count = 4,
    tags = [
        "notsan",
    ],
)

tf_py_test(
    name = "time_distributed_learning_phase_test",
    size = "small",
    srcs = ["layers/time_distributed_learning_phase_test.py"],
    additional_deps = [
        ":keras",
        "//third_party/py/numpy",
        "//tensorflow/python:client_testlib",
    ],
    tags = [
        "noasan",  # http://b/78599823
        "notsan",
    ],
)

tf_py_test(
    name = "scikit_learn_test",
    size = "small",
    srcs = ["wrappers/scikit_learn_test.py"],
    additional_deps = [
        ":keras",
        "@absl_py//absl/testing:parameterized",
        "//third_party/py/numpy",
        "//tensorflow/python:client_testlib",
    ],
    tags = ["notsan"],
)

tf_py_test(
    name = "data_utils_test",
    size = "medium",
    srcs = ["utils/data_utils_test.py"],
    additional_deps = [
        ":keras",
        "@absl_py//absl/testing:parameterized",
        "//third_party/py/numpy",
        "//tensorflow/python:client_testlib",
    ],
    shard_count = 6,
    tags = [
        "no_oss",
        "no_windows",
        "noasan",  # times out
        "notsan",
        "optonly",  # times out
    ],
)

tf_py_test(
    name = "generic_utils_test",
    size = "small",
    srcs = ["utils/generic_utils_test.py"],
    additional_deps = [
        ":keras",
        "@absl_py//absl/testing:parameterized",
        "//tensorflow/python:client_testlib",
    ],
)

tf_py_test(
    name = "tf_utils_test",
    size = "small",
    srcs = ["utils/tf_utils_test.py"],
    additional_deps = [
        ":keras",
        "//tensorflow/python:client_testlib",
    ],
)

tf_py_test(
    name = "composite_tensor_support_test",
    size = "medium",
    srcs = ["utils/composite_tensor_support_test.py"],
    additional_deps = [
        ":engine",
        ":layers",
        "//third_party/py/numpy",
        "@absl_py//absl/testing:parameterized",
        "//tensorflow/python/ops/ragged:ragged_tensor",
        "//tensorflow/python:array_ops",
        "//tensorflow/python:client_testlib",
        "//tensorflow/python:dtypes",
        "//tensorflow/python:framework_ops",
        "//tensorflow/python:framework_test_lib",
        "//tensorflow/python:math_ops",
        "//tensorflow/python:sparse_ops",
        "//tensorflow/python:sparse_tensor",
    ],
    shard_count = 8,
    tags = ["no_windows"],  # b/135752236
)

tf_py_test(
    name = "io_utils_test",
    size = "small",
    srcs = ["utils/io_utils_test.py"],
    additional_deps = [
        ":keras",
        "@absl_py//absl/testing:parameterized",
        "//third_party/py/numpy",
        "//tensorflow/python:client_testlib",
    ],
    tags = [
        "no_windows",  # TODO: needs investigation on Windows
        "notsan",
    ],
)

tf_py_test(
    name = "np_utils_test",
    size = "small",
    srcs = ["utils/np_utils_test.py"],
    additional_deps = [
        ":keras",
        "@absl_py//absl/testing:parameterized",
        "//third_party/py/numpy",
        "//tensorflow/python:client_testlib",
    ],
)

tf_py_test(
    name = "kernelized_utils_test",
    size = "small",
    srcs = ["utils/kernelized_utils_test.py"],
    additional_deps = [
        ":layers",
        "@absl_py//absl/testing:parameterized",
        "//tensorflow/python:client_testlib",
        "//tensorflow/python:constant_op",
    ],
)

cuda_py_test(
    name = "multi_gpu_utils_test",
    srcs = ["utils/multi_gpu_utils_test.py"],
    additional_deps = [
        ":keras",
        "@absl_py//absl/testing:parameterized",
        "//third_party/py/numpy",
        "//tensorflow/python:client_testlib",
    ],
    tags = [
        "guitar",
        "multi_gpu",
    ],
    xla_enable_strict_auto_jit = True,
)

cuda_py_test(
    name = "training_gpu_test",
    size = "small",
    srcs = ["engine/training_gpu_test.py"],
    additional_deps = [
        ":keras",
        "@absl_py//absl/testing:parameterized",
        "//third_party/py/numpy",
        "//tensorflow/python:client_testlib",
    ],
    tags = [
        "nomac",  # TODO(mihaimaruseac): b/127695564
    ],
    xla_enable_strict_auto_jit = True,
)

tf_py_test(
    name = "vis_utils_test",
    size = "small",
    srcs = ["utils/vis_utils_test.py"],
    additional_deps = [
        ":keras",
        "@absl_py//absl/testing:parameterized",
        "//third_party/py/numpy",
        "//tensorflow/python:client_testlib",
    ],
)

tf_py_test(
    name = "conv_utils_test",
    size = "small",
    srcs = ["utils/conv_utils_test.py"],
    additional_deps = [
        ":keras",
        "@absl_py//absl/testing:parameterized",
        "//third_party/py/numpy",
        "//tensorflow/python:client_testlib",
    ],
)

tf_py_test(
    name = "image_test",
    size = "medium",
    srcs = ["preprocessing/image_test.py"],
    additional_deps = [
        ":keras",
        "@absl_py//absl/testing:parameterized",
        "//third_party/py/numpy",
        "//tensorflow/python:client_testlib",
    ],
)

tf_py_test(
    name = "sequence_test",
    size = "small",
    srcs = ["preprocessing/sequence_test.py"],
    additional_deps = [
        ":keras",
        "@absl_py//absl/testing:parameterized",
        "//third_party/py/numpy",
        "//tensorflow/python:client_testlib",
    ],
)

tf_py_test(
    name = "text_test",
    size = "small",
    srcs = ["preprocessing/text_test.py"],
    additional_deps = [
        ":keras",
        "@absl_py//absl/testing:parameterized",
        "//third_party/py/numpy",
        "//tensorflow/python:client_testlib",
    ],
)

tf_py_test(
    name = "callbacks_test",
    size = "medium",
    srcs = ["callbacks_test.py"],
    additional_deps = [
        ":keras",
        "@absl_py//absl/testing:parameterized",
        "//third_party/py/numpy",
        "//tensorflow/python:client_testlib",
    ],
    shard_count = 4,
    tags = ["notsan"],
)

tf_py_test(
    name = "callbacks_v1_test",
    size = "medium",
    srcs = ["callbacks_v1_test.py"],
    additional_deps = [
        ":keras",
        "@absl_py//absl/testing:parameterized",
        "//third_party/py/numpy",
        "//tensorflow/python:client_testlib",
    ],
    tags = ["notsan"],
)

tf_py_test(
    name = "correctness_test",
    size = "medium",
    srcs = ["engine/correctness_test.py"],
    additional_deps = [
        ":keras",
        "@absl_py//absl/testing:parameterized",
        "//third_party/py/numpy",
        "//tensorflow/python:client_testlib",
    ],
    shard_count = 2,
    tags = [
        "nomac",  # TODO(mihaimaruseac): b/127695564
        "notsan",
    ],
)

tf_py_test(
    name = "input_spec_test",
    size = "small",
    srcs = ["engine/input_spec_test.py"],
    additional_deps = [
        ":keras",
        "@absl_py//absl/testing:parameterized",
        "//tensorflow/python:client_testlib",
    ],
    tags = [
        "nomac",  # TODO(mihaimaruseac): b/127695564
    ],
)

tf_py_test(
    name = "input_spec_test",
    size = "small",
    srcs = ["engine/input_spec_test.py"],
    additional_deps = [
        ":keras",
        "@absl_py//absl/testing:parameterized",
        "//tensorflow/python:client_testlib",
    ],
)

tf_py_test(
    name = "training_test",
    size = "medium",
    srcs = ["engine/training_test.py"],
    additional_deps = [
        ":keras",
        "@absl_py//absl/testing:parameterized",
        "//third_party/py/numpy",
        "//tensorflow/python:client_testlib",
    ],
    shard_count = 20,
    tags = [
        "no_rocm",
        "nomac",  # TODO(mihaimaruseac): b/127695564
        "notsan",
    ],
)

tf_py_test(
    name = "training_dataset_test",
    size = "medium",
    srcs = ["engine/training_dataset_test.py"],
    additional_deps = [
        ":keras",
        "@absl_py//absl/testing:parameterized",
        "//third_party/py/numpy",
        "//tensorflow/python:client_testlib",
    ],
    shard_count = 4,
    tags = [
        "nomac",  # TODO(mihaimaruseac): b/127695564
    ],
)

tf_py_test(
    name = "training_arrays_test",
    size = "medium",
    srcs = ["engine/training_arrays_test.py"],
    additional_deps = [
        ":keras",
        ":layers",
        "@absl_py//absl/testing:parameterized",
        "//third_party/py/numpy",
        "@six_archive//:six",
        "//tensorflow/python/data/ops:dataset_ops",
        "//tensorflow/python:client_testlib",
    ],
    tags = [
        "no_rocm",
        "nomac",  # TODO(mihaimaruseac): b/127695564
    ],
)

tf_py_test(
    name = "training_generator_test",
    size = "medium",
    srcs = ["engine/training_generator_test.py"],
    additional_deps = [
        ":keras",
        "@absl_py//absl/testing:parameterized",
        "//third_party/py/numpy",
        "//tensorflow/python:client_testlib",
    ],
    shard_count = 6,
    tags = [
        "no_oss",
        "noasan",  # TODO(b/132183295): Re-enable this.
        "notsan",
    ],
)

tf_py_test(
    name = "training_integration_test",
    size = "medium",
    srcs = ["engine/training_integration_test.py"],
    additional_deps = [
        ":keras",
        "@absl_py//absl/testing:parameterized",
        "//third_party/py/numpy",
        "//tensorflow/python:client_testlib",
    ],
    shard_count = 30,
    tags = [
        "no_rocm",
        "nomac",  # TODO(mihaimaruseac): b/127695564
    ],
)

tf_py_test(
    name = "feature_columns_integration_test",
    size = "medium",
    srcs = ["engine/feature_columns_integration_test.py"],
    additional_deps = [
        ":keras",
        "@absl_py//absl/testing:parameterized",
        "//third_party/py/numpy",
        "//tensorflow/python:client_testlib",
        "//tensorflow/python/feature_column:feature_column_py",
    ],
    tags = [
        "nomac",  # TODO(mihaimaruseac): b/127695564
        "notsan",
    ],
)

tf_py_test(
    name = "training_eager_test",
    size = "medium",
    srcs = ["engine/training_eager_test.py"],
    additional_deps = [
        ":keras",
        "@absl_py//absl/testing:parameterized",
        "//third_party/py/numpy",
        "//tensorflow/python:client_testlib",
    ],
    tags = [
        "no_rocm",
        "nomac",  # TODO(mihaimaruseac): b/127695564
        "notsan",
    ],
)

tf_py_test(
    name = "training_utils_test",
    size = "medium",
    srcs = ["engine/training_utils_test.py"],
    additional_deps = [
        ":keras",
        "@absl_py//absl/testing:parameterized",
        "//third_party/py/numpy",
        "//tensorflow/python:client_testlib",
    ],
    tags = [
        "no_oss",  # TODO(b/135021748) reenable
        "notsan",
    ],
)

tf_py_test(
    name = "training_v2_utils_test",
    size = "medium",
    srcs = ["engine/training_v2_utils_test.py"],
    additional_deps = [
        ":keras",
        "@absl_py//absl/testing:parameterized",
        "//third_party/py/numpy",
        "//tensorflow/python:client_testlib",
    ],
    tags = [
        "nomac",  # TODO(mihaimaruseac): b/127695564
        "notsan",
    ],
)

tf_py_test(
    name = "model_subclassing_test",
    size = "medium",
    srcs = ["model_subclassing_test.py"],
    additional_deps = [
        ":keras",
        "@absl_py//absl/testing:parameterized",
        "//third_party/py/numpy",
        "//tensorflow/python:client_testlib",
    ],
    shard_count = 4,
    tags = [
        "no_windows",
        "notsan",
    ],
)

tf_py_test(
    name = "custom_training_loop_test",
    size = "medium",
    srcs = ["custom_training_loop_test.py"],
    additional_deps = [
        ":keras",
        "@absl_py//absl/testing:parameterized",
        "//third_party/py/numpy",
        "//tensorflow/python:client_testlib",
    ],
    shard_count = 4,
    tags = ["notsan"],
)

tf_py_test(
    name = "network_test",
    size = "medium",
    srcs = ["engine/network_test.py"],
    additional_deps = [
        ":keras",
        "@absl_py//absl/testing:parameterized",
        "//third_party/py/numpy",
        "//tensorflow/python:client_testlib",
    ],
    shard_count = 8,
    tags = [
        "no-internal-py3",
        "nomac",  # TODO(mihaimaruseac): b/127695564
    ],
)

tf_py_test(
    name = "base_layer_test",
    size = "medium",
    srcs = ["engine/base_layer_test.py"],
    additional_deps = [
        ":keras",
        "@absl_py//absl/testing:parameterized",
        "//third_party/py/numpy",
        "//tensorflow/python:client_testlib",
    ],
    shard_count = 8,
    tags = [
        "no_rocm",
        "nomac",  # TODO(mihaimaruseac): b/127695564
    ],
)

tf_py_test(
    name = "control_flow_test",
    size = "medium",
    srcs = ["engine/control_flow_test.py"],
    additional_deps = [
        ":keras",
        "@absl_py//absl/testing:parameterized",
        "//third_party/py/numpy",
        "//tensorflow/python:client_testlib",
    ],
    shard_count = 8,
    tags = [
        "nomac",  # TODO(mihaimaruseac): b/127695564
    ],
)

tf_py_test(
    name = "hdf5_format_test",
    size = "medium",
    srcs = ["saving/hdf5_format_test.py"],
    additional_deps = [
        ":keras",
        "@absl_py//absl/testing:parameterized",
        "//third_party/py/numpy",
        "//tensorflow/python:client_testlib",
    ],
    shard_count = 4,
    tags = [
        "no_windows",
    ],
)

tf_py_test(
    name = "sequential_test",
    size = "medium",
    srcs = ["engine/sequential_test.py"],
    additional_deps = [
        ":keras",
        "@absl_py//absl/testing:parameterized",
        "//third_party/py/numpy",
        "//tensorflow/python:client_testlib",
    ],
    tags = [
        "nomac",  # TODO(mihaimaruseac): b/127695564
    ],
)

tf_py_test(
    name = "models_test",
    size = "medium",
    srcs = ["models_test.py"],
    additional_deps = [
        ":keras",
        "@absl_py//absl/testing:parameterized",
        "//third_party/py/numpy",
        "//tensorflow/python:client_testlib",
        "//tensorflow/python:training",
    ],
    shard_count = 8,
    tags = ["notsan"],  # b/67509773
)

tf_py_test(
    name = "backend_test",
    size = "medium",
    srcs = ["backend_test.py"],
    additional_deps = [
        ":keras",
        "@absl_py//absl/testing:parameterized",
        "//third_party/py/numpy",
        "//tensorflow/python:client_testlib",
        "//tensorflow/python:util",
    ],
    shard_count = 4,
)

tf_py_test(
    name = "backend_config_test",
    size = "medium",
    srcs = ["backend_config_test.py"],
    additional_deps = [
        ":keras",
        "//third_party/py/numpy",
        "//tensorflow/python:client_testlib",
        "//tensorflow/python:util",
    ],
)

tf_py_test(
    name = "keras_parameterized_test",
    size = "small",
    srcs = ["keras_parameterized_test.py"],
    additional_deps = [
        ":keras",
        "@absl_py//absl/testing:parameterized",
        "//third_party/py/numpy",
        "//tensorflow/python:client_testlib",
    ],
    tags = ["notsan"],
)

tf_py_test(
    name = "save_test",
    size = "medium",
    srcs = ["saving/save_test.py"],
    additional_deps = [
        ":keras",
        "@absl_py//absl/testing:parameterized",
        "//third_party/py/numpy",
        "//tensorflow/python:client_testlib",
        "//tensorflow/python/feature_column:feature_column_v2",
    ],
)

tf_py_test(
    name = "saved_model_experimental_test",
    size = "medium",
    srcs = ["saving/saved_model_experimental_test.py"],
    additional_deps = [
        ":keras",
        "@absl_py//absl/testing:parameterized",
        "//third_party/py/numpy",
        "//tensorflow/python:client_testlib",
    ],
    shard_count = 4,
    tags = [
        "no_oss",  # TODO(b/119349471): Re-enable
        "no_windows",
    ],
)

tf_py_test(
    name = "saved_model_test",
    size = "medium",
    srcs = ["saving/saved_model/saved_model_test.py"],
    additional_deps = [
        ":keras",
        "@absl_py//absl/testing:parameterized",
        "//third_party/py/numpy",
        "//tensorflow/python:client_testlib",
    ],
    shard_count = 4,
    tags = [
        "no_windows",
    ],
)

tf_py_test(
    name = "saving_utils_test",
    size = "medium",
    srcs = ["saving/saving_utils_test.py"],
    additional_deps = [
        ":keras",
        "@absl_py//absl/testing:parameterized",
        "//third_party/py/numpy",
        "//tensorflow/python:client_testlib",
    ],
    tags = ["notsan"],
)

tf_py_test(
    name = "metrics_utils_test",
    size = "small",
    srcs = ["utils/metrics_utils_test.py"],
    additional_deps = [
        ":keras",
        "@absl_py//absl/testing:parameterized",
        "//tensorflow/python/ops/ragged:ragged_tensor",
        "//tensorflow/python:constant_op",
        "//tensorflow/python:framework_ops",
        "//tensorflow/python:framework_test_lib",
        "//tensorflow/python:ops",
        "//tensorflow/python:platform_test",
        "//tensorflow/python/eager:context",
        "//tensorflow/python/ops/ragged:ragged_factory_ops",
    ],
)<|MERGE_RESOLUTION|>--- conflicted
+++ resolved
@@ -218,8 +218,6 @@
 )
 
 py_library(
-<<<<<<< HEAD
-=======
     name = "data_adapter",
     srcs = ["engine/data_adapter.py"],
     srcs_version = "PY2AND3",
@@ -232,7 +230,6 @@
 )
 
 py_library(
->>>>>>> 6c553ffc
     name = "input_spec",
     srcs = ["engine/input_spec.py"],
     srcs_version = "PY2AND3",
@@ -247,8 +244,6 @@
 )
 
 py_library(
-<<<<<<< HEAD
-=======
     name = "base_layer",
     srcs = ["engine/base_layer.py"],
     srcs_version = "PY2AND3",
@@ -295,7 +290,6 @@
 )
 
 py_library(
->>>>>>> 6c553ffc
     name = "saving",
     srcs = [
         "saving/__init__.py",
@@ -1446,17 +1440,6 @@
 )
 
 tf_py_test(
-    name = "input_spec_test",
-    size = "small",
-    srcs = ["engine/input_spec_test.py"],
-    additional_deps = [
-        ":keras",
-        "@absl_py//absl/testing:parameterized",
-        "//tensorflow/python:client_testlib",
-    ],
-)
-
-tf_py_test(
     name = "training_test",
     size = "medium",
     srcs = ["engine/training_test.py"],
