# -*- Python -*-

# Return the options to use for a C++ library or binary build.
# Uses the ":optmode" config_setting to pick the options.
load(
    "//tensorflow/core:platform/default/build_config_root.bzl",
    "tf_cuda_tests_tags",
    "tf_sycl_tests_tags",
    "tf_additional_grpc_deps_py",
    "tf_additional_xla_deps_py",
    "if_static",
)
load(
    "@local_config_tensorrt//:build_defs.bzl",
    "if_tensorrt",
)
load(
    "@local_config_cuda//cuda:build_defs.bzl",
    "if_cuda",
    "cuda_default_copts",
)
load(
    "//third_party/mkl:build_defs.bzl",
    "if_mkl",
    "if_mkl_lnx_x64"
)
load(
<<<<<<< HEAD
    "//third_party/ngraph:build_defs.bzl",
    "if_ngraph",
)

=======
    "//third_party/mkl_dnn:build_defs.bzl",
    "if_mkl_open_source_only",
)
>>>>>>> 3f454e40
def register_extension_info(**kwargs):
    pass

# Given a source file, generate a test name.
# i.e. "common_runtime/direct_session_test.cc" becomes
#      "common_runtime_direct_session_test"
def src_to_test_name(src):
  return src.replace("/", "_").split(".")[0]

def full_path(relative_paths):
  return [native.package_name() + "/" + relative for relative in relative_paths]

def _add_tfcore_prefix(src):
  if src.startswith("//"):
    return src
  return "//tensorflow/core:" + src

# List of proto files for android builds
def tf_android_core_proto_sources(core_proto_sources_relative):
  return [
      _add_tfcore_prefix(p) for p in core_proto_sources_relative
  ]

# Returns the list of pb.h and proto.h headers that are generated for
# tf_android_core_proto_sources().
def tf_android_core_proto_headers(core_proto_sources_relative):
  return ([
      _add_tfcore_prefix(p).replace(":", "/").replace(".proto", ".pb.h")
      for p in core_proto_sources_relative
  ] + [
      _add_tfcore_prefix(p).replace(":", "/").replace(".proto", ".proto.h")
      for p in core_proto_sources_relative
  ])

# Sanitize a dependency so that it works correctly from code that includes
# TensorFlow as a submodule.
def clean_dep(dep):
  return str(Label(dep))

def if_android_x86(a):
  return select({
      clean_dep("//tensorflow:android_x86"): a,
      clean_dep("//tensorflow:android_x86_64"): a,
      "//conditions:default": [],
  })

def if_android_arm(a):
  return select({
      clean_dep("//tensorflow:android_arm"): a,
      "//conditions:default": [],
  })

def if_android_arm64(a):
  return select({
      clean_dep("//tensorflow:android_arm64"): a,
      "//conditions:default": [],
  })

def if_android_mips(a):
  return select({
      clean_dep("//tensorflow:android_mips"): a,
      "//conditions:default": [],
  })

def if_not_android(a):
  return select({
      clean_dep("//tensorflow:android"): [],
      "//conditions:default": a,
  })

def if_not_android_mips_and_mips64(a):
  return select({
      clean_dep("//tensorflow:android_mips"): [],
      clean_dep("//tensorflow:android_mips64"): [],
      "//conditions:default": a,
  })

def if_android(a):
  return select({
      clean_dep("//tensorflow:android"): a,
      "//conditions:default": [],
  })

def if_ios(a):
  return select({
      clean_dep("//tensorflow:ios"): a,
      "//conditions:default": [],
  })

def if_ios_x86_64(a):
  return select({
      clean_dep("//tensorflow:ios_x86_64"): a,
      "//conditions:default": [],
  })

def if_mobile(a):
  return select({
      clean_dep("//tensorflow:android"): a,
      clean_dep("//tensorflow:ios"): a,
      "//conditions:default": [],
  })

def if_not_mobile(a):
  return select({
      clean_dep("//tensorflow:android"): [],
      clean_dep("//tensorflow:ios"): [],
      "//conditions:default": a,
  })

# Config setting selector used when building for products
# which requires restricted licenses to be avoided.
def if_not_lgpl_restricted(a):
  _ = (a,)
  return select({
      "//conditions:default": [],
  })

def if_not_windows(a):
  return select({
      clean_dep("//tensorflow:windows"): [],
      clean_dep("//tensorflow:windows_msvc"): [],
      "//conditions:default": a,
  })

def if_windows(a):
  return select({
      clean_dep("//tensorflow:windows"): a,
      clean_dep("//tensorflow:windows_msvc"): a,
      "//conditions:default": [],
  })

def if_not_windows_cuda(a):
  return select({
      clean_dep("//tensorflow:with_cuda_support_windows_override"): [],
      "//conditions:default": a,
  })

def if_linux_x86_64(a):
  return select({
      clean_dep("//tensorflow:linux_x86_64"): a,
      "//conditions:default": [],
  })

def if_darwin(a):
  return select({
      clean_dep("//tensorflow:darwin"): a,
      "//conditions:default": [],
  })

def if_override_eigen_strong_inline(a):
  return select({
      clean_dep("//tensorflow:override_eigen_strong_inline"): a,
      "//conditions:default": [],
  })

def get_win_copts(is_external=False):
    WINDOWS_COPTS = [
        "/DPLATFORM_WINDOWS",
        "/DEIGEN_HAS_C99_MATH",
        "/DTENSORFLOW_USE_EIGEN_THREADPOOL",
        "/DEIGEN_AVOID_STL_ARRAY",
        "/Iexternal/gemmlowp",
        "/wd4018",  # -Wno-sign-compare
        # Bazel's CROSSTOOL currently pass /EHsc to enable exception by
        # default. We can't pass /EHs-c- to disable exception, otherwise
        # we will get a waterfall of flag conflict warnings. Wait for
        # Bazel to fix this.
        # "/D_HAS_EXCEPTIONS=0",
        # "/EHs-c-",
        "/wd4577",
        "/DNOGDI",
    ]
    if is_external:
      return WINDOWS_COPTS + ["/UTF_COMPILE_LIBRARY"]
    else:
      return WINDOWS_COPTS + ["/DTF_COMPILE_LIBRARY"]

# LINT.IfChange
def tf_copts(android_optimization_level_override="-O2", is_external=False):
  # For compatibility reasons, android_optimization_level_override
  # is currently only being set for Android.
  # To clear this value, and allow the CROSSTOOL default
  # to be used, pass android_optimization_level_override=None
  android_copts = [
      "-std=c++11",
      "-DTF_LEAN_BINARY",
      "-Wno-narrowing",
      "-fomit-frame-pointer",
  ]
  if android_optimization_level_override:
    android_copts.append(android_optimization_level_override)
  return (
      if_not_windows([
          "-DEIGEN_AVOID_STL_ARRAY",
          "-Iexternal/gemmlowp",
          "-Wno-sign-compare",
          "-fno-exceptions",
          "-ftemplate-depth=900"])
      + if_cuda(["-DGOOGLE_CUDA=1"])
      + if_tensorrt(["-DGOOGLE_TENSORRT=1"])
      + if_mkl(["-DINTEL_MKL=1", "-DEIGEN_USE_VML"])
<<<<<<< HEAD
      + if_ngraph(["-DINTEL_NGRAPH=1"])
=======
      + if_mkl_open_source_only(["-DDO_NOT_USE_ML"])
>>>>>>> 3f454e40
      + if_mkl_lnx_x64(["-fopenmp"])
      + if_android_arm(["-mfpu=neon"])
      + if_linux_x86_64(["-msse3"])
      + if_ios_x86_64(["-msse4.1"])
      + select({
            clean_dep("//tensorflow:framework_shared_object"): [],
            "//conditions:default": ["-DTENSORFLOW_MONOLITHIC_BUILD"],
      })
      + select({
            clean_dep("//tensorflow:android"): android_copts,
            clean_dep("//tensorflow:darwin"): [],
            clean_dep("//tensorflow:windows"): get_win_copts(is_external),
            clean_dep("//tensorflow:windows_msvc"): get_win_copts(is_external),
            clean_dep("//tensorflow:ios"): ["-std=c++11"],
            clean_dep("//tensorflow:no_lgpl_deps"): ["-D__TENSORFLOW_NO_LGPL_DEPS__", "-pthread"],
            "//conditions:default": ["-pthread"]
      }))


def tfe_xla_copts():
  return select({
      "//tensorflow:with_xla_support": ["-DTENSORFLOW_EAGER_USE_XLA"],
      "//conditions:default": [],
  })

def tf_opts_nortti_if_android():
  return if_android([
      "-fno-rtti",
      "-DGOOGLE_PROTOBUF_NO_RTTI",
      "-DGOOGLE_PROTOBUF_NO_STATIC_INITIALIZER",
  ])

# LINT.ThenChange(//tensorflow/contrib/android/cmake/CMakeLists.txt)

def tf_features_nomodules_if_android():
  return if_android(["-use_header_modules"])

# Given a list of "op_lib_names" (a list of files in the ops directory
# without their .cc extensions), generate a library for that file.
def tf_gen_op_libs(op_lib_names, deps=None, is_external=True):
  # Make library out of each op so it can also be used to generate wrappers
  # for various languages.
  if not deps:
    deps = []
  for n in op_lib_names:
    native.cc_library(
        name=n + "_op_lib",
        copts=tf_copts(is_external=is_external),
        srcs=["ops/" + n + ".cc"],
        deps=deps + [clean_dep("//tensorflow/core:framework")],
        visibility=["//visibility:public"],
        alwayslink=1,
        linkstatic=1,)

def _make_search_paths(prefix, levels_to_root):
  return ",".join(
      ["-rpath,%s/%s" % (prefix, "/".join([".."] * search_level))
       for search_level in range(levels_to_root + 1)])

def _rpath_linkopts(name):
  # Search parent directories up to the TensorFlow root directory for shared
  # object dependencies, even if this op shared object is deeply nested
  # (e.g. tensorflow/contrib/package:python/ops/_op_lib.so). tensorflow/ is then
  # the root and tensorflow/libtensorflow_framework.so should exist when
  # deployed. Other shared object dependencies (e.g. shared between contrib/
  # ops) are picked up as long as they are in either the same or a parent
  # directory in the tensorflow/ tree.
  levels_to_root = native.package_name().count("/") + name.count("/")
  return select({
      clean_dep("//tensorflow:darwin"): [
          "-Wl,%s" % (_make_search_paths("@loader_path", levels_to_root),),
      ],
      clean_dep("//tensorflow:windows"): [],
      clean_dep("//tensorflow:windows_msvc"): [],
      "//conditions:default": [
          "-Wl,%s" % (_make_search_paths("$$ORIGIN", levels_to_root),),
      ],
  })

# Bazel-generated shared objects which must be linked into TensorFlow binaries
# to define symbols from //tensorflow/core:framework and //tensorflow/core:lib.
def tf_binary_additional_srcs():
  return if_static(
      extra_deps=[],
      otherwise=[
          clean_dep("//tensorflow:libtensorflow_framework.so"),
      ])

def tf_cc_shared_object(
    name,
    srcs=[],
    deps=[],
    linkopts=[],
    framework_so=tf_binary_additional_srcs(),
    **kwargs):
  native.cc_binary(
      name=name,
      srcs=srcs + framework_so,
      deps=deps,
      linkshared = 1,
      linkopts=linkopts + _rpath_linkopts(name) + select({
          clean_dep("//tensorflow:darwin"): [
              "-Wl,-install_name,@rpath/" + name.split("/")[-1],
          ],
          clean_dep("//tensorflow:windows"): [],
          "//conditions:default": [
              "-Wl,-soname," + name.split("/")[-1],
          ],
      }),
      **kwargs)

register_extension_info(
    extension_name = "tf_cc_shared_object",
    label_regex_for_dep = "{extension_name}",
)

# Links in the framework shared object
# (//third_party/tensorflow:libtensorflow_framework.so) when not building
# statically. Also adds linker options (rpaths) so that the framework shared
# object can be found.
def tf_cc_binary(name,
                 srcs=[],
                 deps=[],
                 linkopts=[],
                 copts=tf_copts(),
                 **kwargs):
  native.cc_binary(
      name=name,
      copts=copts,
      srcs=srcs + tf_binary_additional_srcs(),
      deps=deps + if_mkl(
          [
              "//third_party/mkl:intel_binary_blob",
          ],
      ),
      linkopts=linkopts + _rpath_linkopts(name),
      **kwargs)

register_extension_info(
    extension_name = "tf_cc_binary",
    label_regex_for_dep = "{extension_name}.*",
)

# A simple wrap around native.cc_binary rule.
# When using this rule, you should realize it doesn't link to any tensorflow
# dependencies by default.
def tf_native_cc_binary(name,
                        copts=tf_copts(),
                        **kwargs):
  native.cc_binary(
      name=name,
      copts=copts,
      **kwargs)

register_extension_info(
    extension_name = "tf_native_cc_binary",
    label_regex_for_dep = "{extension_name}.*",
)

def tf_gen_op_wrapper_cc(name,
                         out_ops_file,
                         pkg="",
                         op_gen=clean_dep("//tensorflow/cc:cc_op_gen_main"),
                         deps=None,
                         include_internal_ops=0,
                         # ApiDefs will be loaded in the order specified in this list.
                         api_def_srcs=[]):
  # Construct an op generator binary for these ops.
  tool = out_ops_file + "_gen_cc"
  if deps == None:
    deps = [pkg + ":" + name + "_op_lib"]
  tf_cc_binary(
      name=tool,
      copts=tf_copts(),
      linkopts=if_not_windows(["-lm"]),
      linkstatic=1,  # Faster to link this one-time-use binary dynamically
      deps=[op_gen] + deps)

  srcs = api_def_srcs[:]

  if not api_def_srcs:
    api_def_args_str = ","
  else:
    api_def_args = []
    for api_def_src in api_def_srcs:
      # Add directory of the first ApiDef source to args.
      # We are assuming all ApiDefs in a single api_def_src are in the
      # same directory.
      api_def_args.append(
          " $$(dirname $$(echo $(locations " + api_def_src +
          ") | cut -d\" \" -f1))")
    api_def_args_str = ",".join(api_def_args)

  native.genrule(
      name=name + "_genrule",
      outs=[
          out_ops_file + ".h", out_ops_file + ".cc",
          out_ops_file + "_internal.h", out_ops_file + "_internal.cc"
      ],
      srcs=srcs,
      tools=[":" + tool] + tf_binary_additional_srcs(),
      cmd=("$(location :" + tool + ") $(location :" + out_ops_file + ".h) " +
           "$(location :" + out_ops_file + ".cc) " +
           str(include_internal_ops) + " " + api_def_args_str))

# Given a list of "op_lib_names" (a list of files in the ops directory
# without their .cc extensions), generate individual C++ .cc and .h
# files for each of the ops files mentioned, and then generate a
# single cc_library called "name" that combines all the
# generated C++ code.
#
# For example, for:
#  tf_gen_op_wrappers_cc("tf_ops_lib", [ "array_ops", "math_ops" ])
#
#
# This will ultimately generate ops/* files and a library like:
#
# cc_library(name = "tf_ops_lib",
#            srcs = [ "ops/array_ops.cc",
#                     "ops/math_ops.cc" ],
#            hdrs = [ "ops/array_ops.h",
#                     "ops/math_ops.h" ],
#            deps = [ ... ])
#
# Plus a private library for the "hidden" ops.
# cc_library(name = "tf_ops_lib_internal",
#            srcs = [ "ops/array_ops_internal.cc",
#                     "ops/math_ops_internal.cc" ],
#            hdrs = [ "ops/array_ops_internal.h",
#                     "ops/math_ops_internal.h" ],
#            deps = [ ... ])
# TODO(joshl): Cleaner approach for hidden ops.
def tf_gen_op_wrappers_cc(name,
                          op_lib_names=[],
                          other_srcs=[],
                          other_hdrs=[],
                          pkg="",
                          deps=[
                              clean_dep("//tensorflow/cc:ops"),
                              clean_dep("//tensorflow/cc:scope"),
                              clean_dep("//tensorflow/cc:const_op"),
                          ],
                          op_gen=clean_dep("//tensorflow/cc:cc_op_gen_main"),
                          include_internal_ops=0,
                          visibility=None,
                          # ApiDefs will be loaded in the order apecified in this list.
                          api_def_srcs=[]):
  subsrcs = other_srcs[:]
  subhdrs = other_hdrs[:]
  internalsrcs = []
  internalhdrs = []
  for n in op_lib_names:
    tf_gen_op_wrapper_cc(
        n,
        "ops/" + n,
        pkg=pkg,
        op_gen=op_gen,
        include_internal_ops=include_internal_ops,
        api_def_srcs=api_def_srcs)
    subsrcs += ["ops/" + n + ".cc"]
    subhdrs += ["ops/" + n + ".h"]
    internalsrcs += ["ops/" + n + "_internal.cc"]
    internalhdrs += ["ops/" + n + "_internal.h"]

  native.cc_library(
      name=name,
      srcs=subsrcs,
      hdrs=subhdrs,
      deps=deps + if_not_android([
          clean_dep("//tensorflow/core:core_cpu"),
          clean_dep("//tensorflow/core:framework"),
          clean_dep("//tensorflow/core:lib"),
          clean_dep("//tensorflow/core:protos_all_cc"),
      ]) + if_android([
          clean_dep("//tensorflow/core:android_tensorflow_lib"),
      ]),
      copts=tf_copts(),
      alwayslink=1,
      visibility=visibility)
  native.cc_library(
      name=name + "_internal",
      srcs=internalsrcs,
      hdrs=internalhdrs,
      deps=deps + if_not_android([
          clean_dep("//tensorflow/core:core_cpu"),
          clean_dep("//tensorflow/core:framework"),
          clean_dep("//tensorflow/core:lib"),
          clean_dep("//tensorflow/core:protos_all_cc"),
      ]) + if_android([
          clean_dep("//tensorflow/core:android_tensorflow_lib"),
      ]),
      copts=tf_copts(),
      alwayslink=1,
      visibility=[clean_dep("//tensorflow:internal")])

# Generates a Python library target wrapping the ops registered in "deps".
#
# Args:
#   name: used as the name of the generated target and as a name component of
#     the intermediate files.
#   out: name of the python file created by this rule. If None, then
#     "ops/gen_{name}.py" is used.
#   hidden: Optional list of ops names to make private in the Python module.
#     It is invalid to specify both "hidden" and "op_whitelist".
#   visibility: passed to py_library.
#   deps: list of dependencies for the intermediate tool used to generate the
#     python target. NOTE these `deps` are not applied to the final python
#     library target itself.
#   require_shape_functions: leave this as False.
#   hidden_file: optional file that contains a list of op names to make private
#     in the generated Python module. Each op name should be on a line by
#     itself. Lines that start with characters that are invalid op name
#     starting characters are treated as comments and ignored.
#   generated_target_name: name of the generated target (overrides the
#     "name" arg)
#   op_whitelist: if not empty, only op names in this list will be wrapped. It
#     is invalid to specify both "hidden" and "op_whitelist".
#   cc_linkopts: Optional linkopts to be added to tf_cc_binary that contains the
#     specified ops.
#   gen_locally: if True, the genrule to generate the Python library will be run
#     without sandboxing. This would help when the genrule depends on symlinks
#     which may not be supported in the sandbox.
def tf_gen_op_wrapper_py(name,
                         out=None,
                         hidden=None,
                         visibility=None,
                         deps=[],
                         require_shape_functions=False,
                         hidden_file=None,
                         generated_target_name=None,
                         op_whitelist=[],
                         cc_linkopts=[],
                         api_def_srcs=[],
                         gen_locally=False):
  if (hidden or hidden_file) and op_whitelist:
    fail('Cannot pass specify both hidden and op_whitelist.')

  # Construct a cc_binary containing the specified ops.
  tool_name = "gen_" + name + "_py_wrappers_cc"
  if not deps:
    deps = [str(Label("//tensorflow/core:" + name + "_op_lib"))]
  tf_cc_binary(
      name=tool_name,
      linkopts=if_not_windows(["-lm"]) + cc_linkopts,
      copts=tf_copts(),
      linkstatic=1,  # Faster to link this one-time-use binary dynamically
      deps=([
          clean_dep("//tensorflow/core:framework"),
          clean_dep("//tensorflow/python:python_op_gen_main")
      ] + deps),
      visibility=[clean_dep("//tensorflow:internal")],)

  # Invoke the previous cc_binary to generate a python file.
  if not out:
    out = "ops/gen_" + name + ".py"

  if hidden:
    op_list_arg = ",".join(hidden)
    op_list_is_whitelist = False
  elif op_whitelist:
    op_list_arg = ",".join(op_whitelist)
    op_list_is_whitelist = True
  else:
    op_list_arg = "''"
    op_list_is_whitelist = False

  # Prepare ApiDef directories to pass to the genrule.
  if not api_def_srcs:
    api_def_args_str = ","
  else:
    api_def_args = []
    for api_def_src in api_def_srcs:
      # Add directory of the first ApiDef source to args.
      # We are assuming all ApiDefs in a single api_def_src are in the
      # same directory.
      api_def_args.append(
          "$$(dirname $$(echo $(locations " + api_def_src +
          ") | cut -d\" \" -f1))")
    api_def_args_str = ",".join(api_def_args)

  if hidden_file:
    # `hidden_file` is file containing a list of op names to be hidden in the
    # generated module.
    native.genrule(
        name=name + "_pygenrule",
        outs=[out],
        srcs=api_def_srcs + [hidden_file],
        tools=[tool_name] + tf_binary_additional_srcs(),
        local = (1 if gen_locally else 0),
        cmd=("$(location " + tool_name + ") " + api_def_args_str +
             " @$(location " + hidden_file + ") " +
             ("1" if require_shape_functions else "0") + " > $@"))
  else:
    native.genrule(
        name=name + "_pygenrule",
        outs=[out],
        srcs=api_def_srcs,
        tools=[tool_name] + tf_binary_additional_srcs(),
        local = (1 if gen_locally else 0),
        cmd=("$(location " + tool_name + ") " + api_def_args_str + " " +
             op_list_arg + " " +
             ("1" if require_shape_functions else "0") + " " +
             ("1" if op_list_is_whitelist else "0") + " > $@"))

  # Make a py_library out of the generated python file.
  if not generated_target_name:
    generated_target_name = name
  native.py_library(
      name=generated_target_name,
      srcs=[out],
      srcs_version="PY2AND3",
      visibility=visibility,
      deps=[
          clean_dep("//tensorflow/python:framework_for_generated_wrappers_v2"),
      ],)

# Define a bazel macro that creates cc_test for tensorflow.
#
# Links in the framework shared object
# (//third_party/tensorflow:libtensorflow_framework.so) when not building
# statically. Also adds linker options (rpaths) so that the framework shared
# object can be found.
#
# TODO(opensource): we need to enable this to work around the hidden symbol
# __cudaRegisterFatBinary error. Need more investigations.
def tf_cc_test(name,
               srcs,
               deps,
               linkstatic=0,
               extra_copts=[],
               suffix="",
               linkopts=[],
               nocopts=None,
               **kwargs):
  native.cc_test(
      name="%s%s" % (name, suffix),
      srcs=srcs + tf_binary_additional_srcs(),
      copts=tf_copts() + extra_copts,
      linkopts=select({
        clean_dep("//tensorflow:android"): [
            "-pie",
        ],
        clean_dep("//tensorflow:windows"): [],
        clean_dep("//tensorflow:windows_msvc"): [],
        clean_dep("//tensorflow:darwin"): [
            "-lm",
        ],
        "//conditions:default": [
            "-lpthread",
            "-lm"
        ],
      }) + linkopts + _rpath_linkopts(name),
      deps=deps + if_mkl(
          [
              "//third_party/mkl:intel_binary_blob",
          ],
      ),
      # Nested select() statements seem not to be supported when passed to
      # linkstatic, and we already have a cuda select() passed in to this
      # function.
      linkstatic=linkstatic or select({
          # cc_tests with ".so"s in srcs incorrectly link on Darwin unless
          # linkstatic=1 (https://github.com/bazelbuild/bazel/issues/3450).
          # TODO(allenl): Remove Mac static linking when Bazel 0.6 is out.
          clean_dep("//tensorflow:darwin"): 1,
          "//conditions:default": 0,
      }),
      nocopts=nocopts,
      **kwargs)

register_extension_info(
    extension_name = "tf_cc_test",
    label_regex_for_dep = "{extension_name}.*",
)

# Part of the testing workflow requires a distinguishable name for the build
# rules that involve a GPU, even if otherwise identical to the base rule.
def tf_cc_test_gpu(name,
                   srcs,
                   deps,
                   linkstatic=0,
                   tags=[],
                   data=[],
                   size="medium",
                   suffix="",
                   args=None):
  tf_cc_test(
      name,
      srcs,
      deps,
      linkstatic=linkstatic,
      tags=tags,
      data=data,
      size=size,
      suffix=suffix,
      args=args)

register_extension_info(
    extension_name = "tf_cc_test_gpu",
    label_regex_for_dep = "{extension_name}",
)

def tf_cuda_cc_test(name,
                    srcs=[],
                    deps=[],
                    tags=[],
                    data=[],
                    size="medium",
                    extra_copts=[],
                    linkstatic=0,
                    args=[],
                    linkopts=[]):
  tf_cc_test(
      name=name,
      srcs=srcs,
      deps=deps,
      tags=tags + ["manual"],
      data=data,
      size=size,
      extra_copts=extra_copts,
      linkstatic=linkstatic,
      linkopts=linkopts,
      args=args)
  tf_cc_test(
      name=name,
      srcs=srcs,
      suffix="_gpu",
      deps=deps + if_cuda([
          clean_dep("//tensorflow/core:gpu_runtime"),
      ]),
      linkstatic=select({
          # TODO(allenl): Remove Mac static linking when Bazel 0.6 is out.
          clean_dep("//tensorflow:darwin"): 1,
          "@local_config_cuda//cuda:using_nvcc": 1,
          "@local_config_cuda//cuda:using_clang": 1,
          "//conditions:default": 0,
      }),
      tags=tags + tf_cuda_tests_tags(),
      data=data,
      size=size,
      extra_copts=extra_copts,
      linkopts=linkopts,
      args=args)

register_extension_info(
    extension_name = "tf_cuda_cc_test",
    label_regex_for_dep = "{extension_name}",
)

def tf_cuda_only_cc_test(name,
                    srcs=[],
                    deps=[],
                    tags=[],
                    data=[],
                    size="medium",
                    linkstatic=0,
                    args=[],
                    linkopts=[]):
  native.cc_test(
      name="%s%s" % (name, "_gpu"),
      srcs=srcs + tf_binary_additional_srcs(),
      size=size,
      args=args,
      copts= _cuda_copts() + tf_copts(),
      data=data,
      deps=deps + if_cuda([
          clean_dep("//tensorflow/core:cuda"),
          clean_dep("//tensorflow/core:gpu_lib")]),
      linkopts=if_not_windows(["-lpthread", "-lm"]) + linkopts + _rpath_linkopts(name),
      linkstatic=linkstatic or select({
          # cc_tests with ".so"s in srcs incorrectly link on Darwin
          # unless linkstatic=1.
          # TODO(allenl): Remove Mac static linking when Bazel 0.6 is out.
          clean_dep("//tensorflow:darwin"): 1,
          "//conditions:default": 0,
      }),
      tags=tags + tf_cuda_tests_tags())

register_extension_info(
    extension_name = "tf_cuda_only_cc_test",
    label_regex_for_dep = "{extension_name}_gpu",
)

# Create a cc_test for each of the tensorflow tests listed in "tests"
def tf_cc_tests(srcs,
                deps,
                name="",
                linkstatic=0,
                tags=[],
                size="medium",
                args=None,
                linkopts=[],
                nocopts=None):
  for src in srcs:
    tf_cc_test(
        name=src_to_test_name(src),
        srcs=[src],
        deps=deps,
        linkstatic=linkstatic,
        tags=tags,
        size=size,
        args=args,
        linkopts=linkopts,
        nocopts=nocopts)

def tf_cc_test_mkl(srcs,
                   deps,
                   name="",
                   linkstatic=0,
                   tags=[],
                   size="medium",
                   args=None):
  # -fno-exceptions in nocopts breaks compilation if header modules are enabled.
  disable_header_modules = ["-use_header_modules"]

  for src in srcs:
    native.cc_test(
      name=src_to_test_name(src),
      srcs=if_mkl([src]) + tf_binary_additional_srcs(),
      copts=tf_copts(),
      linkopts=select({
        clean_dep("//tensorflow:android"): [
            "-pie",
          ],
        clean_dep("//tensorflow:windows"): [],
        clean_dep("//tensorflow:windows_msvc"): [],
        "//conditions:default": [
            "-lpthread",
            "-lm"
        ],
      }) + _rpath_linkopts(src_to_test_name(src)),
      deps=deps + if_mkl(
          [
              "//third_party/mkl:intel_binary_blob",
          ],
      ),
      linkstatic=linkstatic,
      tags=tags,
      size=size,
      args=args,
      features=disable_header_modules,
      nocopts="-fno-exceptions")


def tf_cc_tests_gpu(srcs,
                    deps,
                    name="",
                    linkstatic=0,
                    tags=[],
                    size="medium",
                    args=None):
  tf_cc_tests(srcs, deps, linkstatic, tags=tags, size=size, args=args)

def tf_cuda_cc_tests(srcs,
                     deps,
                     name="",
                     tags=[],
                     size="medium",
                     linkstatic=0,
                     args=None,
                     linkopts=[]):
  for src in srcs:
    tf_cuda_cc_test(
        name=src_to_test_name(src),
        srcs=[src],
        deps=deps,
        tags=tags,
        size=size,
        linkstatic=linkstatic,
        args=args,
        linkopts=linkopts)

def tf_java_test(name,
                 srcs=[],
                 deps=[],
                 *args,
                 **kwargs):
  native.java_test(
      name=name,
      srcs=srcs,
      deps=deps + tf_binary_additional_srcs(),
      *args,
      **kwargs)

register_extension_info(
    extension_name = "tf_java_test",
    label_regex_for_dep = "{extension_name}",
)

def _cuda_copts():
  """Gets the appropriate set of copts for (maybe) CUDA compilation.

    If we're doing CUDA compilation, returns copts for our particular CUDA
    compiler.  If we're not doing CUDA compilation, returns an empty list.

    """
  return cuda_default_copts() + select({
      "//conditions:default": [],
      "@local_config_cuda//cuda:using_nvcc": ([
          "-nvcc_options=relaxed-constexpr",
          "-nvcc_options=ftz=true",
      ]),
      "@local_config_cuda//cuda:using_clang": ([
          "-fcuda-flush-denormals-to-zero",
      ]),
  })

# Build defs for TensorFlow kernels

# When this target is built using --config=cuda, a cc_library is built
# that passes -DGOOGLE_CUDA=1 and '-x cuda', linking in additional
# libraries needed by GPU kernels.
def tf_gpu_kernel_library(srcs,
                          copts=[],
                          cuda_copts=[],
                          deps=[],
                          hdrs=[],
                          **kwargs):
  copts = copts + _cuda_copts() + if_cuda(cuda_copts) + tf_copts()
  kwargs["features"] = kwargs.get("features", []) + ["-use_header_modules"]

  native.cc_library(
      srcs=srcs,
      hdrs=hdrs,
      copts=copts,
      deps=deps + if_cuda([
          clean_dep("//tensorflow/core:cuda"),
          clean_dep("//tensorflow/core:gpu_lib"),
      ]),
      alwayslink=1,
      **kwargs)

register_extension_info(
    extension_name = "tf_gpu_kernel_library",
    label_regex_for_dep = "{extension_name}",
)

def tf_cuda_library(deps=None, cuda_deps=None, copts=tf_copts(), **kwargs):
  """Generate a cc_library with a conditional set of CUDA dependencies.

  When the library is built with --config=cuda:

  - Both deps and cuda_deps are used as dependencies.
  - The cuda runtime is added as a dependency (if necessary).
  - The library additionally passes -DGOOGLE_CUDA=1 to the list of copts.
  - In addition, when the library is also built with TensorRT enabled, it
      additionally passes -DGOOGLE_TENSORRT=1 to the list of copts.

  Args:
  - cuda_deps: BUILD dependencies which will be linked if and only if:
      '--config=cuda' is passed to the bazel command line.
  - deps: dependencies which will always be linked.
  - copts: copts always passed to the cc_library.
  - kwargs: Any other argument to cc_library.
  """
  if not deps:
    deps = []
  if not cuda_deps:
    cuda_deps = []

  kwargs["features"] = kwargs.get("features", []) + ["-use_header_modules"]
  native.cc_library(
      deps=deps + if_cuda(cuda_deps + [
          clean_dep("//tensorflow/core:cuda"),
          "@local_config_cuda//cuda:cuda_headers"
      ]),
      copts=(copts + if_cuda(["-DGOOGLE_CUDA=1"]) + if_mkl(["-DINTEL_MKL=1"]) +
             if_tensorrt(["-DGOOGLE_TENSORRT=1"])),
      **kwargs)

register_extension_info(
    extension_name = "tf_cuda_library",
    label_regex_for_dep = "{extension_name}",
)

def tf_kernel_library(
        name,
        prefix = None,
        srcs = None,
        gpu_srcs = None,
        hdrs = None,
        deps = None,
        alwayslink = 1,
        copts = None,
        is_external = False,
        **kwargs):
  """A rule to build a TensorFlow OpKernel.

  May either specify srcs/hdrs or prefix.  Similar to tf_cuda_library,
  but with alwayslink=1 by default.  If prefix is specified:
    * prefix*.cc (except *.cu.cc) is added to srcs
    * prefix*.h (except *.cu.h) is added to hdrs
    * prefix*.cu.cc and prefix*.h (including *.cu.h) are added to gpu_srcs.
  With the exception that test files are excluded.
  For example, with prefix = "cast_op",
    * srcs = ["cast_op.cc"]
    * hdrs = ["cast_op.h"]
    * gpu_srcs = ["cast_op_gpu.cu.cc", "cast_op.h"]
    * "cast_op_test.cc" is excluded
  With prefix = "cwise_op"
    * srcs = ["cwise_op_abs.cc", ..., "cwise_op_tanh.cc"],
    * hdrs = ["cwise_ops.h", "cwise_ops_common.h"],
    * gpu_srcs = ["cwise_op_gpu_abs.cu.cc", ..., "cwise_op_gpu_tanh.cu.cc",
                  "cwise_ops.h", "cwise_ops_common.h",
                  "cwise_ops_gpu_common.cu.h"]
    * "cwise_ops_test.cc" is excluded
  """
  if not srcs:
    srcs = []
  if not hdrs:
    hdrs = []
  if not deps:
    deps = []
  if not copts:
    copts = []
  textual_hdrs = []
  copts = copts + tf_copts(is_external=is_external)
  if prefix:
    if native.glob([prefix + "*.cu.cc"], exclude=["*test*"]):
      if not gpu_srcs:
        gpu_srcs = []
      gpu_srcs = gpu_srcs + native.glob(
          [prefix + "*.cu.cc", prefix + "*.h"], exclude=[prefix + "*test*"])
    srcs = srcs + native.glob(
        [prefix + "*.cc"], exclude=[prefix + "*test*", prefix + "*.cu.cc"])
    hdrs = hdrs + native.glob(
            [prefix + "*.h"],
            exclude = [prefix + "*test*", prefix + "*.cu.h", prefix + "*impl.h"],
        )
    textual_hdrs = native.glob(
            [prefix + "*impl.h"],
            exclude = [prefix + "*test*", prefix + "*.cu.h"],
        )
  cuda_deps = [clean_dep("//tensorflow/core:gpu_lib")]
  if gpu_srcs:
    for gpu_src in gpu_srcs:
      if gpu_src.endswith(".cc") and not gpu_src.endswith(".cu.cc"):
        fail("{} not allowed in gpu_srcs. .cc sources must end with .cu.cc".
             format(gpu_src))
    tf_gpu_kernel_library(
        name=name + "_gpu", srcs=gpu_srcs, deps=deps, **kwargs)
    cuda_deps.extend([":" + name + "_gpu"])
  tf_cuda_library(
      name=name,
      srcs=srcs,
      hdrs=hdrs,
      textual_hdrs = textual_hdrs,
      copts=copts,
      cuda_deps=cuda_deps,
      linkstatic=1,  # Needed since alwayslink is broken in bazel b/27630669
      alwayslink=alwayslink,
      deps=deps,
      **kwargs)

register_extension_info(
    extension_name = "tf_kernel_library",
    label_regex_for_dep = "{extension_name}(_gpu)?",
)

def tf_mkl_kernel_library(name,
                          prefix=None,
                          srcs=None,
                          hdrs=None,
                          deps=None,
                          alwayslink=1,
                          copts=tf_copts(),
                          nocopts="-fno-exceptions"):
  """A rule to build MKL-based TensorFlow kernel libraries."""

  if not bool(srcs):
    srcs = []
  if not bool(hdrs):
    hdrs = []

  if prefix:
    srcs = srcs + native.glob(
        [prefix + "*.cc"])
    hdrs = hdrs + native.glob(
        [prefix + "*.h"])

  # -fno-exceptions in nocopts breaks compilation if header modules are enabled.
  disable_header_modules = ["-use_header_modules"]

  native.cc_library(
      name=name,
      srcs=if_mkl(srcs),
      hdrs=hdrs,
      deps=deps,
      alwayslink=alwayslink,
      copts=copts,
      nocopts=nocopts,
      features = disable_header_modules
  )

register_extension_info(
    extension_name = "tf_mkl_kernel_library",
    label_regex_for_dep = "{extension_name}",
)

# Bazel rules for building swig files.
def _py_wrap_cc_impl(ctx):
  srcs = ctx.files.srcs
  if len(srcs) != 1:
    fail("Exactly one SWIG source file label must be specified.", "srcs")
  module_name = ctx.attr.module_name
  src = ctx.files.srcs[0]
  inputs = depset([src])
  inputs += ctx.files.swig_includes
  for dep in ctx.attr.deps:
    inputs += dep.cc.transitive_headers
  inputs += ctx.files._swiglib
  inputs += ctx.files.toolchain_deps
  swig_include_dirs = depset(_get_repository_roots(ctx, inputs))
  swig_include_dirs += sorted([f.dirname for f in ctx.files._swiglib])
  args = [
      "-c++", "-python", "-module", module_name, "-o", ctx.outputs.cc_out.path,
      "-outdir", ctx.outputs.py_out.dirname
  ]
  args += ["-l" + f.path for f in ctx.files.swig_includes]
  args += ["-I" + i for i in swig_include_dirs]
  args += [src.path]
  outputs = [ctx.outputs.cc_out, ctx.outputs.py_out]
  ctx.action(
      executable=ctx.executable._swig,
      arguments=args,
      inputs=list(inputs),
      outputs=outputs,
      mnemonic="PythonSwig",
      progress_message="SWIGing " + src.path)
  return struct(files=depset(outputs))

_py_wrap_cc = rule(
    attrs = {
        "srcs": attr.label_list(
            mandatory = True,
            allow_files = True,
        ),
        "swig_includes": attr.label_list(
            cfg = "data",
            allow_files = True,
        ),
        "deps": attr.label_list(
            allow_files = True,
            providers = ["cc"],
        ),
        "toolchain_deps": attr.label_list(
            allow_files = True,
        ),
        "module_name": attr.string(mandatory = True),
        "py_module_name": attr.string(mandatory = True),
        "_swig": attr.label(
            default = Label("@swig//:swig"),
            executable = True,
            cfg = "host",
        ),
        "_swiglib": attr.label(
            default = Label("@swig//:templates"),
            allow_files = True,
        ),
    },
    outputs = {
        "cc_out": "%{module_name}.cc",
        "py_out": "%{py_module_name}.py",
    },
    implementation = _py_wrap_cc_impl,
)

def _get_repository_roots(ctx, files):
  """Returns abnormal root directories under which files reside.

  When running a ctx.action, source files within the main repository are all
  relative to the current directory; however, files that are generated or exist
  in remote repositories will have their root directory be a subdirectory,
  e.g. bazel-out/local-fastbuild/genfiles/external/jpeg_archive. This function
  returns the set of these devious directories, ranked and sorted by popularity
  in order to hopefully minimize the number of I/O system calls within the
  compiler, because includes have quadratic complexity.
  """
  result = {}
  for f in files:
    root = f.root.path
    if root:
      if root not in result:
        result[root] = 0
      result[root] -= 1
    work = f.owner.workspace_root
    if work:
      if root:
        root += "/"
      root += work
    if root:
      if root not in result:
        result[root] = 0
      result[root] -= 1
  return [k for v, k in sorted([(v, k) for k, v in result.items()])]

# Bazel rule for collecting the header files that a target depends on.
def _transitive_hdrs_impl(ctx):
  outputs = depset()
  for dep in ctx.attr.deps:
    outputs += dep.cc.transitive_headers
  return struct(files=outputs)

_transitive_hdrs = rule(
    attrs = {
        "deps": attr.label_list(
            allow_files = True,
            providers = ["cc"],
        ),
    },
    implementation = _transitive_hdrs_impl,
)

def transitive_hdrs(name, deps=[], **kwargs):
  _transitive_hdrs(name=name + "_gather", deps=deps)
  native.filegroup(name=name, srcs=[":" + name + "_gather"])

# Create a header only library that includes all the headers exported by
# the libraries in deps.
def cc_header_only_library(name, deps=[], includes=[], **kwargs):
  _transitive_hdrs(name=name + "_gather", deps=deps)
  native.cc_library(name=name,
                    hdrs=[":" + name + "_gather"],
                    includes=includes,
                    **kwargs)

def tf_custom_op_library_additional_deps():
  return [
      "@protobuf_archive//:protobuf_headers",
      clean_dep("//third_party/eigen3"),
      clean_dep("//tensorflow/core:framework_headers_lib"),
  ] + if_windows(["//tensorflow/python:pywrap_tensorflow_import_lib"])

# A list of targets that contains the implemenation of
# tf_custom_op_library_additional_deps. It's used to generate a DEF file for
# exporting symbols from _pywrap_tensorflow.dll on Windows.
def tf_custom_op_library_additional_deps_impl():
  return [
      "@protobuf_archive//:protobuf",
      "@nsync//:nsync_cpp",
      # for //third_party/eigen3
      clean_dep("//third_party/eigen3"),
      # for //tensorflow/core:framework_headers_lib
      clean_dep("//tensorflow/core:framework"),
      clean_dep("//tensorflow/core:reader_base"),
  ]

# Traverse the dependency graph along the "deps" attribute of the
# target and return a struct with one field called 'tf_collected_deps'.
# tf_collected_deps will be the union of the deps of the current target
# and the tf_collected_deps of the dependencies of this target.
def _collect_deps_aspect_impl(target, ctx):
  alldeps = depset()
  if hasattr(ctx.rule.attr, "deps"):
    for dep in ctx.rule.attr.deps:
      alldeps = alldeps | depset([dep.label])
      if hasattr(dep, "tf_collected_deps"):
        alldeps = alldeps | dep.tf_collected_deps
  return struct(tf_collected_deps=alldeps)

collect_deps_aspect = aspect(
    attr_aspects = ["deps"],
    implementation = _collect_deps_aspect_impl,
)

def _dep_label(dep):
  label = dep.label
  return label.package + ":" + label.name

# This rule checks that the transitive dependencies of targets listed
# in the 'deps' attribute don't depend on the targets listed in
# the 'disallowed_deps' attribute.
def _check_deps_impl(ctx):
  disallowed_deps = ctx.attr.disallowed_deps
  for input_dep in ctx.attr.deps:
    if not hasattr(input_dep, "tf_collected_deps"):
      continue
    for dep in input_dep.tf_collected_deps:
      for disallowed_dep in disallowed_deps:
        if dep == disallowed_dep.label:
          fail(
              _dep_label(input_dep) + " cannot depend on " + _dep_label(
                  disallowed_dep))
  return struct()

check_deps = rule(
    _check_deps_impl,
    attrs = {
        "deps": attr.label_list(
            aspects = [collect_deps_aspect],
            mandatory = True,
            allow_files = True,
        ),
        "disallowed_deps": attr.label_list(
            mandatory = True,
            allow_files = True,
        ),
    },
)

# Helper to build a dynamic library (.so) from the sources containing
# implementations of custom ops and kernels.
def tf_custom_op_library(name, srcs=[], gpu_srcs=[], deps=[], linkopts=[]):
  cuda_deps = [
      clean_dep("//tensorflow/core:stream_executor_headers_lib"),
      "@local_config_cuda//cuda:cuda_headers",
      "@local_config_cuda//cuda:cudart_static",
  ]
  deps = deps + tf_custom_op_library_additional_deps()
  if gpu_srcs:
    basename = name.split(".")[0]
    native.cc_library(
        name=basename + "_gpu",
        srcs=gpu_srcs,
        copts=_cuda_copts() + if_tensorrt(["-DGOOGLE_TENSORRT=1"]),
        features = if_cuda(["-use_header_modules"]),
        deps=deps + if_cuda(cuda_deps))
    cuda_deps.extend([":" + basename + "_gpu"])

  check_deps(
      name=name + "_check_deps",
      deps=deps + if_cuda(cuda_deps),
      disallowed_deps=[
          clean_dep("//tensorflow/core:framework"),
          clean_dep("//tensorflow/core:lib")
      ])
  tf_cc_shared_object(
      name=name,
      srcs=srcs,
      deps=deps + if_cuda(cuda_deps),
      data=if_static([name + "_check_deps"]),
      copts=tf_copts(is_external=True),
      features = ["windows_export_all_symbols"],
      linkopts=linkopts + select({
          "//conditions:default": [
              "-lm",
          ],
          clean_dep("//tensorflow:windows"): [],
          clean_dep("//tensorflow:windows_msvc"): [],
          clean_dep("//tensorflow:darwin"): [],
      }),)

register_extension_info(
    extension_name = "tf_custom_op_library",
    label_regex_for_dep = "{extension_name}",
)

def tf_custom_op_py_library(name,
                            srcs=[],
                            dso=[],
                            kernels=[],
                            srcs_version="PY2AND3",
                            visibility=None,
                            deps=[]):
  kernels = kernels  # unused argument
  native.py_library(
      name=name,
      data=dso,
      srcs=srcs,
      srcs_version=srcs_version,
      visibility=visibility,
      deps=deps,)

register_extension_info(
    extension_name = "tf_custom_op_py_library",
    label_regex_for_dep = "{extension_name}",
)

# In tf_py_wrap_cc generated libraries
# module init functions are not exported unless
# they contain one of the keywords in the version file
# this prevents custom python modules.
# This function attempts to append init_module_name to list of
# exported functions in version script
def _append_init_to_versionscript_impl(ctx):
  mod_name = ctx.attr.module_name
  if ctx.attr.is_version_script:
    ctx.actions.expand_template(
      template=ctx.file.template_file,
      output=ctx.outputs.versionscript,
      substitutions={
        "global:":"global:\n     init_%s;\n     PyInit_*;"%(mod_name),
      },
      is_executable=False,
    )
  else:
    ctx.actions.expand_template(
      template=ctx.file.template_file,
      output=ctx.outputs.versionscript,
      substitutions={
        "*tensorflow*":"*tensorflow*\ninit_%s\nPyInit_*\n"%(mod_name),
      },
      is_executable=False,
    )


_append_init_to_versionscript= rule(
  implementation=_append_init_to_versionscript_impl,
  attrs={
    "module_name":attr.string(mandatory=True),
    "template_file":attr.label(allow_files=True,single_file=True,mandatory=True),
    "is_version_script":attr.bool(default=True,
      doc='whether target is a ld version script or exported symbol list',
      mandatory=False),
  },
  outputs={"versionscript":"%{name}.lds"},
)

def tf_py_wrap_cc(name,
                             srcs,
                             swig_includes=[],
                             deps=[],
                             copts=[],
                             **kwargs):
  module_name = name.split("/")[-1]
  # Convert a rule name such as foo/bar/baz to foo/bar/_baz.so
  # and use that as the name for the rule producing the .so file.
  cc_library_name = "/".join(name.split("/")[:-1] + ["_" + module_name + ".so"])
  cc_library_pyd_name = "/".join(
      name.split("/")[:-1] + ["_" + module_name + ".pyd"])
  extra_deps = []
  _py_wrap_cc(
      name=name + "_py_wrap",
      srcs=srcs,
      swig_includes=swig_includes,
      deps=deps + extra_deps,
      toolchain_deps=["//tools/defaults:crosstool"],
      module_name=module_name,
      py_module_name=name)
  vscriptname=name+"_versionscript"
  _append_init_to_versionscript(
      name=vscriptname,
      module_name=module_name,
      is_version_script=select({
          "@local_config_cuda//cuda:darwin":False,
          "//conditions:default":True,
          }),
      template_file=select({
          "@local_config_cuda//cuda:darwin":clean_dep("//tensorflow:tf_exported_symbols.lds"),
          "//conditions:default":clean_dep("//tensorflow:tf_version_script.lds")
      })
  )
  extra_linkopts = select({
      "@local_config_cuda//cuda:darwin": [
          "-Wl,-exported_symbols_list",
          "$(location %s.lds)"%vscriptname,
      ],
      clean_dep("//tensorflow:windows"): [],
      clean_dep("//tensorflow:windows_msvc"): [],
      "//conditions:default": [
          "-Wl,--version-script",
          "$(location %s.lds)"%vscriptname,
      ]
  })
  extra_deps += select({
      "@local_config_cuda//cuda:darwin": [
          "%s.lds"%vscriptname,
      ],
      clean_dep("//tensorflow:windows"): [],
      clean_dep("//tensorflow:windows_msvc"): [],
      "//conditions:default": [
          "%s.lds"%vscriptname,
      ]
  })

  tf_cc_shared_object(
      name=cc_library_name,
      srcs=[module_name + ".cc"],
      copts=copts + if_not_windows([
          "-Wno-self-assign", "-Wno-sign-compare", "-Wno-write-strings"
      ]),
      linkopts=extra_linkopts,
      linkstatic=1,
      deps=deps + extra_deps,
      **kwargs)
  native.genrule(
      name="gen_" + cc_library_pyd_name,
      srcs=[":" + cc_library_name],
      outs=[cc_library_pyd_name],
      cmd="cp $< $@",)
  native.py_library(
      name=name,
      srcs=[":" + name + ".py"],
      srcs_version="PY2AND3",
      data=select({
          clean_dep("//tensorflow:windows"): [":" + cc_library_pyd_name],
          "//conditions:default": [":" + cc_library_name],
      }))

# This macro is for running python tests against system installed pip package
# on Windows.
#
# py_test is built as an executable python zip file on Windows, which contains all
# dependencies of the target. Because of the C++ extensions, it would be very
# inefficient if the py_test zips all runfiles, plus we don't need them when running
# tests against system installed pip package. So we'd like to get rid of the deps
# of py_test in this case.
#
# In order to trigger the tests without bazel clean after getting rid of deps,
# we introduce the following :
# 1. When --define=no_tensorflow_py_deps=true, the py_test depends on a marker
#    file of the pip package, the test gets to rerun when the pip package change.
#    Note that this only works on Windows. See the definition of
#    //third_party/tensorflow/tools/pip_package:win_pip_package_marker for specific reasons.
# 2. When --define=no_tensorflow_py_deps=false (by default), it's a normal py_test.
def py_test(deps=[], data=[], **kwargs):
  native.py_test(
      # TODO(jlebar): Ideally we'd use tcmalloc here.,
      deps=select({
          "//conditions:default": deps,
          clean_dep("//tensorflow:no_tensorflow_py_deps"): [],
      }),
      data = data + select({
          "//conditions:default": [],
          clean_dep("//tensorflow:no_tensorflow_py_deps"):
          ["//tensorflow/tools/pip_package:win_pip_package_marker"],
      }),
      **kwargs)

register_extension_info(
    extension_name = "py_test",
    label_regex_for_dep = "{extension_name}",
)

def tf_py_test(name,
               srcs,
               size="medium",
               data=[],
               main=None,
               args=[],
               tags=[],
               shard_count=1,
               additional_deps=[],
               flaky=0,
               xla_enabled=False,
               grpc_enabled=False):
  if xla_enabled:
    additional_deps = additional_deps + tf_additional_xla_deps_py()
  if grpc_enabled:
    additional_deps = additional_deps + tf_additional_grpc_deps_py()
  py_test(
      name=name,
      size=size,
      srcs=srcs,
      main=main,
      args=args,
      tags=tags,
      visibility=[clean_dep("//tensorflow:internal")],
      shard_count=shard_count,
      data=data,
      deps=[
            clean_dep("//tensorflow/python:extra_py_tests_deps"),
            clean_dep("//tensorflow/python:gradient_checker"),
          ] + additional_deps,
      flaky=flaky,
      srcs_version="PY2AND3")

register_extension_info(
    extension_name = "tf_py_test",
    label_regex_map = {"additional_deps": "deps:{extension_name}"},
)

def cuda_py_test(name,
                 srcs,
                 size="medium",
                 data=[],
                 main=None,
                 args=[],
                 shard_count=1,
                 additional_deps=[],
                 tags=[],
                 flaky=0,
                 xla_enabled=False,
                 grpc_enabled=False):
  test_tags = tags + tf_cuda_tests_tags()
  tf_py_test(
      name=name,
      size=size,
      srcs=srcs,
      data=data,
      main=main,
      args=args,
      tags=test_tags,
      shard_count=shard_count,
      additional_deps=additional_deps,
      flaky=flaky,
      xla_enabled=xla_enabled,
      grpc_enabled=grpc_enabled)

register_extension_info(
    extension_name = "cuda_py_test",
    label_regex_map = {"additional_deps": "additional_deps:{extension_name}"},
)

def sycl_py_test(name,
                 srcs,
                 size="medium",
                 data=[],
                 main=None,
                 args=[],
                 shard_count=1,
                 additional_deps=[],
                 tags=[],
                 flaky=0,
                 xla_enabled=False,
                 grpc_enabled=False):
  test_tags = tags + tf_sycl_tests_tags()
  tf_py_test(
      name=name,
      size=size,
      srcs=srcs,
      data=data,
      main=main,
      args=args,
      tags=test_tags,
      shard_count=shard_count,
      additional_deps=additional_deps,
      flaky=flaky,
      xla_enabled=xla_enabled,
      grpc_enabled=grpc_enabled)

register_extension_info(
    extension_name = "sycl_py_test",
    label_regex_map = {"additional_deps": "additional_deps:{extension_name}"},
)

def py_tests(name,
             srcs,
             size="medium",
             additional_deps=[],
             data=[],
             tags=[],
             shard_count=1,
             prefix="",
             xla_enabled=False,
             grpc_enabled=False):
  for src in srcs:
    test_name = src.split("/")[-1].split(".")[0]
    if prefix:
      test_name = "%s_%s" % (prefix, test_name)
    tf_py_test(
        name=test_name,
        size=size,
        srcs=[src],
        main=src,
        tags=tags,
        shard_count=shard_count,
        data=data,
        additional_deps=additional_deps,
        xla_enabled=xla_enabled,
        grpc_enabled=grpc_enabled)

def cuda_py_tests(name,
                  srcs,
                  size="medium",
                  additional_deps=[],
                  data=[],
                  shard_count=1,
                  tags=[],
                  prefix="",
                  xla_enabled=False,
                  grpc_enabled=False):
  test_tags = tags + tf_cuda_tests_tags()
  py_tests(
      name=name,
      size=size,
      srcs=srcs,
      additional_deps=additional_deps,
      data=data,
      tags=test_tags,
      shard_count=shard_count,
      prefix=prefix,
      xla_enabled=xla_enabled,
      grpc_enabled=grpc_enabled)

# Creates a genrule named <name> for running tools/proto_text's generator to
# make the proto_text functions, for the protos passed in <srcs>.
#
# Return a struct with fields (hdrs, srcs) containing the names of the
# generated files.
def tf_generate_proto_text_sources(name, srcs_relative_dir, srcs, protodeps=[], deps=[], visibility=None):
  out_hdrs = (
      [p.replace(".proto", ".pb_text.h")
       for p in srcs] + [p.replace(".proto", ".pb_text-impl.h") for p in srcs])
  out_srcs = [p.replace(".proto", ".pb_text.cc") for p in srcs]
  native.genrule(
      name=name + "_srcs",
      srcs=srcs + protodeps + [clean_dep("//tensorflow/tools/proto_text:placeholder.txt")],
      outs=out_hdrs + out_srcs,
      visibility=visibility,
      cmd=
      "$(location //tensorflow/tools/proto_text:gen_proto_text_functions) "
      + "$(@D) " + srcs_relative_dir + " $(SRCS)",
      tools=[
          clean_dep("//tensorflow/tools/proto_text:gen_proto_text_functions")
      ],)

  native.filegroup(
      name=name + "_hdrs",
      srcs=out_hdrs,
      visibility=visibility,
  )

  native.cc_library(
      name=name,
      srcs=out_srcs,
      hdrs=out_hdrs,
      visibility=visibility,
      deps = deps,
  )

def tf_genrule_cmd_append_to_srcs(to_append):
  return ("cat $(SRCS) > $(@) && " + "echo >> $(@) && " + "echo " + to_append +
          " >> $(@)")

def tf_version_info_genrule():
  native.genrule(
      name="version_info_gen",
      srcs=[
          clean_dep("@local_config_git//:gen/spec.json"),
          clean_dep("@local_config_git//:gen/head"),
          clean_dep("@local_config_git//:gen/branch_ref"),
      ],
      outs=["util/version_info.cc"],
      cmd=
      "$(location //tensorflow/tools/git:gen_git_source.py) --generate $(SRCS) \"$@\" --git_tag_override=$${GIT_TAG_OVERRIDE:-}",
      local=1,
      tools=[clean_dep("//tensorflow/tools/git:gen_git_source.py")],)

def tf_py_build_info_genrule():
  native.genrule(
      name="py_build_info_gen",
      outs=["platform/build_info.py"],
      cmd=
     "$(location //tensorflow/tools/build_info:gen_build_info.py) --raw_generate \"$@\" --build_config " + if_cuda("cuda", "cpu"),
      local=1,
      tools=[clean_dep("//tensorflow/tools/build_info:gen_build_info.py")],)

def cc_library_with_android_deps(deps,
                                 android_deps=[],
                                 common_deps=[],
                                 copts=tf_copts(),
                                 **kwargs):
  deps = if_not_android(deps) + if_android(android_deps) + common_deps
  native.cc_library(deps=deps, copts=copts, **kwargs)

register_extension_info(
    extension_name = "cc_library_with_android_deps",
    label_regex_for_dep = "{extension_name}",
)<|MERGE_RESOLUTION|>--- conflicted
+++ resolved
@@ -25,16 +25,14 @@
     "if_mkl_lnx_x64"
 )
 load(
-<<<<<<< HEAD
+    "//third_party/mkl_dnn:build_defs.bzl",
+    "if_mkl_open_source_only",
+)
+load(
     "//third_party/ngraph:build_defs.bzl",
     "if_ngraph",
 )
 
-=======
-    "//third_party/mkl_dnn:build_defs.bzl",
-    "if_mkl_open_source_only",
-)
->>>>>>> 3f454e40
 def register_extension_info(**kwargs):
     pass
 
@@ -236,11 +234,8 @@
       + if_cuda(["-DGOOGLE_CUDA=1"])
       + if_tensorrt(["-DGOOGLE_TENSORRT=1"])
       + if_mkl(["-DINTEL_MKL=1", "-DEIGEN_USE_VML"])
-<<<<<<< HEAD
+      + if_mkl_open_source_only(["-DDO_NOT_USE_ML"])
       + if_ngraph(["-DINTEL_NGRAPH=1"])
-=======
-      + if_mkl_open_source_only(["-DDO_NOT_USE_ML"])
->>>>>>> 3f454e40
       + if_mkl_lnx_x64(["-fopenmp"])
       + if_android_arm(["-mfpu=neon"])
       + if_linux_x86_64(["-msse3"])
